--- conflicted
+++ resolved
@@ -342,11 +342,7 @@
     return lmul!(adjoint(A.Q), B)
 end
 
-<<<<<<< HEAD
-function ldiv!(Fadj::AdjointFactorization{<:Any,<:LQ}, B::StridedVecOrMat)
-=======
-function ldiv!(Fadj::Adjoint{<:Any,<:LQ}, B::AbstractVecOrMat)
->>>>>>> f7d4edc0
+function ldiv!(Fadj::AdjointFactorization{<:Any,<:LQ}, B::AbstractVecOrMat)
     require_one_based_indexing(B)
     m, n = size(Fadj)
     m >= n || throw(DimensionMismatch("solver does not support underdetermined systems (more columns than rows)"))
