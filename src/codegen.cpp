// This file is a part of Julia. License is MIT: http://julialang.org/license

#include "llvm-version.h"
#include "platform.h"
#include "options.h"
#if defined(_OS_WINDOWS_)
// trick pre-llvm36 into skipping the generation of _chkstk calls
//   since it has some codegen issues associated with them:
//   (a) assumed to be within 32-bit offset
//   (b) bad asm is generated for certain code patterns:
//       see https://github.com/JuliaLang/julia/pull/11644#issuecomment-112276813
// also MCJIT debugging support on windows needs ELF (currently)
#define FORCE_ELF
#endif

#ifndef __STDC_LIMIT_MACROS
#define __STDC_LIMIT_MACROS
#define __STDC_CONSTANT_MACROS
#endif

#include <llvm/ExecutionEngine/ExecutionEngine.h>
#include <llvm/ExecutionEngine/JITEventListener.h>
#include <llvm/IR/IntrinsicInst.h>
#ifdef LLVM38
#include <llvm/Analysis/BasicAliasAnalysis.h>
#include <llvm/Analysis/TypeBasedAliasAnalysis.h>
#endif
#ifdef LLVM37
#include "llvm/IR/LegacyPassManager.h"
#else
#include <llvm/PassManager.h>
#endif
#include <llvm/Target/TargetSubtargetInfo.h>
#include <llvm/Support/TargetRegistry.h>
#include <llvm/Analysis/Passes.h>
#include <llvm/Bitcode/ReaderWriter.h>
#ifdef LLVM37
#include <llvm/Analysis/TargetTransformInfo.h>
#include <llvm/Analysis/TargetLibraryInfo.h>
#else
#include <llvm/Target/TargetLibraryInfo.h>
#endif
#ifdef LLVM35
#include <llvm/IR/Verifier.h>
#include <llvm/Object/ObjectFile.h>
#include <llvm/IR/DIBuilder.h>
#include <llvm/Target/TargetMachine.h>
#include <llvm/AsmParser/Parser.h>
#else
#include <llvm/Assembly/Parser.h>
#include <llvm/Analysis/Verifier.h>
#endif
#include <llvm/DebugInfo/DIContext.h>
#ifdef USE_MCJIT
#include <llvm/ExecutionEngine/MCJIT.h>
#include <llvm/ExecutionEngine/SectionMemoryManager.h>
#include <llvm/ADT/DenseMapInfo.h>
#include <llvm/Object/ObjectFile.h>
#else
#include <llvm/ExecutionEngine/JIT.h>
#include <llvm/ExecutionEngine/JITMemoryManager.h>
#include <llvm/ExecutionEngine/Interpreter.h>
#endif
#include <llvm/IR/DerivedTypes.h>
#include <llvm/IR/LLVMContext.h>
#include <llvm/IR/Module.h>
#include <llvm/IR/Intrinsics.h>
#include <llvm/IR/Attributes.h>
#include <llvm/IR/IRBuilder.h>
#include <llvm/IR/MDBuilder.h>
#include <llvm/IR/Value.h>
#ifndef LLVM35
#include <llvm/DebugInfo.h>
#include <llvm/DIBuilder.h>
#endif
#include <llvm/Target/TargetOptions.h>
#include <llvm/Transforms/Scalar.h>
#include <llvm/Transforms/Utils/BasicBlockUtils.h>
#include <llvm/Transforms/Instrumentation.h>
#include <llvm/Transforms/Vectorize.h>
#include <llvm/Support/Host.h>
#include <llvm/Support/TargetSelect.h>
#include <llvm/Support/raw_ostream.h>
#include <llvm/Support/FormattedStream.h>
#include <llvm/Support/DynamicLibrary.h>
#include <llvm/Support/PrettyStackTrace.h>
#include <llvm/Support/SourceMgr.h>
#include <llvm/Support/CommandLine.h>
#include <llvm/Transforms/Utils/Cloning.h>

#if defined(_OS_WINDOWS_) && !defined(NOMINMAX)
#define NOMINMAX
#endif

#include "julia.h"
#include "julia_internal.h"

#include <setjmp.h>

#include <string>
#include <sstream>
#include <fstream>
#include <map>
#include <vector>
#include <set>
#include <cstdio>
#include <cassert>
using namespace llvm;

// LLVM version compatibility macros
#if LLVM37
using namespace llvm::legacy;
#define LLVM37_param(x) (x),
#else
#define LLVM37_param(x)
#endif

extern "C" {

#include "builtin_proto.h"

#ifdef HAVE_SSP
extern uintptr_t __stack_chk_guard;
extern void __stack_chk_fail();
#else
DLLEXPORT uintptr_t __stack_chk_guard = (uintptr_t)0xBAD57ACCBAD67ACC; // 0xBADSTACKBADSTACK
DLLEXPORT void __stack_chk_fail()
{
    /* put your panic function or similar in here */
    fprintf(stderr, "fatal error: stack corruption detected\n");
    abort(); // end with abort, since the compiler destroyed the stack upon entry to this function, there's no going back now
}
#endif

#ifdef _OS_WINDOWS_
#if defined(_CPU_X86_64_)
#if defined(_COMPILER_MINGW_)
extern void ___chkstk_ms(void);
#else
extern void __chkstk(void);
#endif
#else
#if defined(_COMPILER_MINGW_)
#undef _alloca
extern void _alloca(void);
#else
extern void _chkstk(void);
#endif
#endif
//void *force_chkstk(void) {
//    return alloca(40960);
//}
#endif
}

#if defined(_COMPILER_MICROSOFT_) && !defined(__alignof__)
#define __alignof__ __alignof
#endif

#define DISABLE_FLOAT16

// llvm state
DLLEXPORT LLVMContext &jl_LLVMContext = getGlobalContext();
static IRBuilder<> builder(getGlobalContext());
static bool nested_compile=false;
DLLEXPORT ExecutionEngine *jl_ExecutionEngine;
DLLEXPORT TargetMachine *jl_TargetMachine;
#ifdef USE_MCJIT
static Module *shadow_module;
DLLEXPORT RTDyldMemoryManager *jl_mcjmm;
#define jl_Module (builder.GetInsertBlock()->getParent()->getParent())
#else
static Module *jl_Module;
#define shadow_module jl_Module
#endif
static MDBuilder *mbuilder;
static std::map<int, std::string> argNumberStrings;
#ifdef LLVM38
static legacy::FunctionPassManager *FPM;
#else
static FunctionPassManager *FPM;
#endif

#ifdef LLVM37
// No DataLayout pass needed anymore.
#elif LLVM35
static DataLayoutPass *jl_data_layout;
#else
static DataLayout *jl_data_layout;
#endif

// for image reloading
static bool imaging_mode = false;

// types
static Type *jl_value_llvmt;
static Type *jl_pvalue_llvmt;
static Type *jl_ppvalue_llvmt;
static Type* jl_parray_llvmt;
static FunctionType *jl_func_sig;
static Type *jl_pfptr_llvmt;

static IntegerType *T_int1;
static IntegerType *T_int8;
static IntegerType *T_int16;
static IntegerType *T_int32;
static IntegerType *T_int64;

static IntegerType *T_uint8;
static IntegerType *T_uint16;
static IntegerType *T_uint32;
static IntegerType *T_uint64;

static IntegerType *T_char;
static IntegerType *T_size;

static Type *T_float32;
static Type *T_float64;

static Type *T_pint8;
static Type *T_pint16;
static Type *T_pint32;
static Type *T_pint64;
static Type *T_psize;
static Type *T_pfloat32;
static Type *T_pfloat64;

static Type *T_void;

// type-based alias analysis nodes.  Indentation of comments indicates hierarchy.
static MDNode* tbaa_user;           // User data that is mutable
static MDNode* tbaa_immut;          // User data inside a heap-allocated immutable
static MDNode* tbaa_value;          // Julia value
static MDNode* tbaa_array;              // Julia array
static MDNode* tbaa_arrayptr;               // The pointer inside a jl_array_t
static MDNode* tbaa_arraysize;              // A size in a jl_array_t
static MDNode* tbaa_arraylen;               // The len in a jl_array_t
static MDNode* tbaa_sveclen;           // The len in a jl_svec_t
static MDNode* tbaa_func;           // A jl_function_t
static MDNode* tbaa_datatype;       // A jl_datatype_t
static MDNode* tbaa_const;          // Memory that is immutable by the time LLVM can see it

namespace llvm {
    extern Pass *createLowerSimdLoopPass();
    extern bool annotateSimdLoop( BasicBlock* latch );
}

// Basic DITypes
#ifdef LLVM37
static DICompositeType *jl_value_dillvmt;
static DIDerivedType *jl_pvalue_dillvmt;
static DIDerivedType *jl_ppvalue_dillvmt;
static DISubroutineType *jl_di_func_sig;
#else
static DICompositeType jl_value_dillvmt;
static DIDerivedType jl_pvalue_dillvmt;
static DIDerivedType jl_ppvalue_dillvmt;
#ifdef LLVM36
DISubroutineType jl_di_func_sig;
#else
DICompositeType jl_di_func_sig;
#endif
#endif

// constants
static Value *V_null;
static Type *NoopType;
static Value *literal_pointer_val(jl_value_t *p);
extern "C" {
DLLEXPORT Type *julia_type_to_llvm(jl_value_t *jt);
}
static bool type_is_ghost(Type *ty)
{
    return (ty == T_void || ty->isEmptyTy());
}

// global vars
static GlobalVariable *jltrue_var;
static GlobalVariable *jlfalse_var;
static GlobalVariable *jlemptysvec_var;
static GlobalVariable *jlemptytuple_var;
#if defined(_CPU_X86_)
#define JL_NEED_FLOATTEMP_VAR 1
#endif
#if JL_NEED_FLOATTEMP_VAR
static GlobalVariable *jlfloattemp_var;
#endif
static GlobalVariable *jlpgcstack_var;
static GlobalVariable *jlexc_var;
static GlobalVariable *jldiverr_var;
static GlobalVariable *jlundeferr_var;
static GlobalVariable *jldomerr_var;
static GlobalVariable *jlovferr_var;
static GlobalVariable *jlinexacterr_var;
static GlobalVariable *jlRTLD_DEFAULT_var;
#ifdef _OS_WINDOWS_
static GlobalVariable *jlexe_var;
static GlobalVariable *jldll_var;
#if defined(_CPU_X86_64_) && !defined(USE_MCJIT)
extern JITMemoryManager* createJITMemoryManagerWin();
#endif
#endif //_OS_WINDOWS_
#if defined(_OS_DARWIN_) && defined(LLVM37) && defined(LLVM_SHLIB)
#define CUSTOM_MEMORY_MANAGER 1
extern RTDyldMemoryManager* createRTDyldMemoryManagerOSX();
#endif

// important functions
static Function *jlnew_func;
static Function *jlthrow_func;
static Function *jlthrow_line_func;
static Function *jlerror_func;
static Function *jltypeerror_func;
static Function *jlundefvarerror_func;
static Function *jlboundserror_func;
static Function *jluboundserror_func;
static Function *jlvboundserror_func;
static Function *jlboundserrorv_func;
static Function *jlcheckassign_func;
static Function *jldeclareconst_func;
static Function *jlgetbindingorerror_func;
static Function *jltopeval_func;
static Function *jlcopyast_func;
static Function *jltuple_func;
static Function *jlnsvec_func;
static Function *jlapplygeneric_func;
static Function *jlgetfield_func;
static Function *jlbox_func;
static Function *jlclosure_func;
static Function *jlmethod_func;
static Function *jlgenericfunction_func;
static Function *jlenter_func;
static Function *jlleave_func;
static Function *jlegal_func;
static Function *jlallocobj_func;
static Function *jlalloc1w_func;
static Function *jlalloc2w_func;
static Function *jlalloc3w_func;
static Function *jl_alloc_svec_func;
static Function *jlsubtype_func;
static Function *setjmp_func;
static Function *memcmp_func;
static Function *box_int8_func;
static Function *box_uint8_func;
static Function *box_int16_func;
static Function *box_uint16_func;
static Function *box_int32_func;
static Function *box_char_func;
static Function *box_uint32_func;
static Function *box_int64_func;
static Function *box_uint64_func;
static Function *box_float32_func;
static Function *box_float64_func;
static Function *box_gensym_func;
static Function *box8_func;
static Function *box16_func;
static Function *box32_func;
static Function *box64_func;
static Function *wbfunc;
static Function *queuerootfun;
static Function *expect_func;
static Function *jldlsym_func;
static Function *jlnewbits_func;
//static Function *jlgetnthfield_func;
static Function *jlgetnthfieldchecked_func;
//static Function *jlsetnthfield_func;
#ifdef _OS_WINDOWS_
static Function *resetstkoflw_func;
#endif
static Function *diff_gc_total_bytes_func;

static std::vector<Type *> two_pvalue_llvmt;
static std::vector<Type *> three_pvalue_llvmt;

static std::map<jl_fptr_t, Function*> builtin_func_map;

extern "C" DLLEXPORT void jl_gc_wb_slow(jl_value_t* parent, jl_value_t* ptr)
{
    jl_gc_wb(parent, ptr);
}

// --- code generation ---

// metadata tracking for a llvm Value* during codegen
struct jl_cgval_t {
    Value *V; // may be of type T* or T, or set to NULL if ghost (or if the value has not been initialized yet, for a variable definition)
    jl_value_t *typ; // the original type of V, never NULL
    //Type *T; // cached result of julia_type_to_llvm(typ)
    bool isboxed; // whether this value is a jl_value_t* allocated on the heap with the right type tag
    bool isghost; // whether this value is "ghost"
    bool ispointer; // whether this value is actually pointer to the value
    bool isimmutable; // V points to something that is definitely immutable (e.g. not stack allocated)
    //bool isbox; // points to memory inside a jl_box_t*
    //bool isstack; // points to stack-allocated memory
    //bool isarg; // derived from an argument
    bool needsgcroot; // this value needs a gcroot
    jl_cgval_t(Value *V, jl_value_t *typ) : // general constructor (with pointer type auto-detect)
        V(V), // V is allowed to be NULL in a jl_varinfo_t context, but not during codegen contexts
        typ(typ),
        //T(julia_type_to_llvm(typ)),
        isboxed(V && V->getType() == jl_pvalue_llvmt),
        isghost(false),
        ispointer(this->isboxed),
        isimmutable(this->isboxed && jl_is_immutable_datatype(typ)),
        needsgcroot(this->isboxed)
    {
    }
    jl_cgval_t(jl_value_t *typ) : // ghost value constructor
        V(NULL),
        typ(typ),
        //T(T_void),
        isboxed(false),
        isghost(true),
        ispointer(false),
        isimmutable(true),
        needsgcroot(false)
    {
    }
    jl_cgval_t(const jl_cgval_t &v, jl_value_t *typ) : // copy constructor with new type
        V(v.V),
        typ(typ),
        //T(V.T),
        isboxed(v.isboxed),
        isghost(v.isghost),
        ispointer(v.ispointer),
        isimmutable(v.isimmutable),
        needsgcroot(v.needsgcroot)
    {
        assert(isboxed || v.typ == typ); // expect a badly or equivalently typed version
    }
    jl_cgval_t() : // undef / unreachable / default constructor
        V(UndefValue::get(T_void)),
        typ(jl_bottom_type), // TODO: jl_bottom_type?
        isboxed(false),
        isghost(true),
        ispointer(false),
        isimmutable(true),
        needsgcroot(false)
    {
    }
};

// per-local-variable information
struct jl_varinfo_t {
    Value *memloc; // an address, if the var is in a jl_value_t* gc stack slot or jl_box_t* Box object (marked tbaa_const, if appropriate)
    jl_cgval_t value; // a value, if the var is unboxed or SSA (and thus memloc == NULL)
#ifdef LLVM37
    DILocalVariable *dinfo;
#else
    DIVariable dinfo;
#endif
    int closureidx;   // index in closure env, or -1
    bool isAssigned;
    bool isCaptured;
    bool isSA;
    bool isVolatile;
    bool isArgument;
    bool isBox;
    bool hasGCRoot;
    bool escapes;
    bool usedUndef;
    bool used;

    jl_varinfo_t() : memloc(NULL), value(jl_cgval_t()),
#ifdef LLVM37
                     dinfo(NULL),
#else
                     dinfo(DIVariable()),
#endif
                     closureidx(-1), isAssigned(true), isCaptured(false), isSA(false),
                     isVolatile(false), isArgument(false), isBox(false), hasGCRoot(false),
                     escapes(true), usedUndef(false), used(false)
    {
    }
};

// --- helpers for reloading IR image
static void jl_dump_shadow(char *fname, int jit_model, const char *sysimg_data, size_t sysimg_len, bool dump_as_bc);

extern "C"
void jl_dump_bitcode(char *fname, const char *sysimg_data, size_t sysimg_len)
{
    jl_dump_shadow(fname, 0, sysimg_data, sysimg_len, true);
}

extern "C"
void jl_dump_objfile(char *fname, int jit_model, const char *sysimg_data, size_t sysimg_len)
{
    jl_dump_shadow(fname, jit_model, sysimg_data, sysimg_len, false);
}


// aggregate of array metadata
typedef struct {
    Value *dataptr;
    Value *len;
    std::vector<Value*> sizes;
    jl_value_t *ty;
} jl_arrayvar_t;

struct jl_gcinfo_t {
    AllocaInst *gcframe;
    Value *argSlot;
    GetElementPtrInst *tempSlot;
    int argDepth;
    int maxDepth;
    int argSpaceSize;
    BasicBlock::iterator first_gcframe_inst;
    BasicBlock::iterator last_gcframe_inst;
};

// information about the context of a piece of code: its enclosing
// function and module, and visible local variables and labels.
typedef struct {
    Function *f;
    // local var info. globals are not in here.
    // NOTE: you must be careful not to access vars[s] before you are sure "s" is
    // a local, since otherwise this will add it to the map.
    std::map<jl_sym_t*, jl_varinfo_t> vars;
    std::vector<jl_cgval_t> gensym_SAvalues;
    std::vector<bool> gensym_assigned;
    std::map<jl_sym_t*, jl_arrayvar_t> *arrayvars;
    std::map<int, BasicBlock*> *labels;
    std::map<int, Value*> *handlers;
    jl_module_t *module;
    jl_expr_t *ast;
    jl_svec_t *sp;
    jl_lambda_info_t *linfo;
    Value *argArray;
    Value *argCount;
    std::string funcName;
    jl_sym_t *vaName;  // name of vararg argument
    bool vaStack;      // varargs stack-allocated
    bool sret;
    int nReqArgs;
    int lineno;
    std::vector<bool> boundsCheck;

    jl_gcinfo_t gc;

    llvm::DIBuilder *dbuilder;
    bool debug_enabled;
    std::vector<CallInst*> to_inline;
} jl_codectx_t;

typedef struct {
    size_t len;
    struct {
        int64_t isref;
        Function *f;
    } data[];
} cFunctionList_t;

static jl_cgval_t emit_expr(jl_value_t *expr, jl_codectx_t *ctx, bool boxed=true,
                        bool valuepos=true);
static jl_cgval_t emit_unboxed(jl_value_t *e, jl_codectx_t *ctx);
static int is_global(jl_sym_t *s, jl_codectx_t *ctx);

static Value *make_gcroot(Value *v, jl_codectx_t *ctx);
static jl_cgval_t emit_boxed_rooted(jl_value_t *e, jl_codectx_t *ctx);
static Value *global_binding_pointer(jl_module_t *m, jl_sym_t *s,
                                     jl_binding_t **pbnd, bool assign, jl_codectx_t *ctx);
static jl_cgval_t emit_checked_var(Value *bp, jl_sym_t *name, jl_codectx_t *ctx, bool isvol=false);
static bool might_need_root(jl_value_t *ex);
static Value *emit_condition(jl_value_t *cond, const std::string &msg, jl_codectx_t *ctx);
static void allocate_gc_frame(size_t n_roots, BasicBlock *b0, jl_codectx_t *ctx);
static void finalize_gc_frame(jl_codectx_t *ctx);

// --- convenience functions for tagging llvm values with julia types ---

static AllocaInst *emit_static_alloca(Type *lty, int arraysize, jl_codectx_t *ctx)
{
    return new AllocaInst(lty, ConstantInt::get(T_int32, arraysize), "", /*InsertBefore=*/ctx->gc.gcframe);
}
static AllocaInst *emit_static_alloca(Type *lty, jl_codectx_t *ctx)
{
    return emit_static_alloca(lty, 1, ctx);
}
static AllocaInst *emit_static_alloca(Type *lty)
{
    return new AllocaInst(lty, "",
            /*InsertBefore=*/builder.GetInsertBlock()->getParent()->getEntryBlock().getFirstInsertionPt());
}

static inline jl_cgval_t ghostValue(jl_value_t *typ)
{
    assert(typ == jl_bottom_type || jl_is_datatype(typ));
    return jl_cgval_t(typ);
}
static inline jl_cgval_t ghostValue(jl_datatype_t *typ)
{
    return ghostValue((jl_value_t*)typ);
}

static inline jl_cgval_t mark_julia_slot(Value *v, jl_value_t *typ)
{
    // eagerly put this back onto the stack
    jl_cgval_t tagval(v, typ);
    tagval.ispointer = true;
    return tagval;
}

static inline jl_cgval_t mark_julia_type(Value *v, jl_value_t *typ)
{
    Type *T = julia_type_to_llvm(typ);
    if (type_is_ghost(T)) {
        return ghostValue(typ);
    }
    if (v && T->isAggregateType() && v->getType() != jl_pvalue_llvmt) {
        // eagerly put this back onto the stack
        // llvm mem2reg pass will remove this if unneeded
        Value *loc = emit_static_alloca(T);
        builder.CreateStore(v, loc);
        return mark_julia_slot(loc, typ);
    }
    return jl_cgval_t(v, typ);
}
static inline jl_cgval_t mark_julia_type(Value *v, jl_datatype_t *typ)
{
    return mark_julia_type(v, (jl_value_t*)typ);
}

static inline jl_cgval_t remark_julia_type(const jl_cgval_t &v, jl_value_t *typ)
{
    Type *T = julia_type_to_llvm(typ);
    if (type_is_ghost(T)) {
        return ghostValue(typ);
    }
    return jl_cgval_t(v, typ);
}
static inline jl_cgval_t mark_julia_const(jl_value_t *jv)
{
    jl_value_t *typ = jl_typeof(jv);
    if (type_is_ghost(julia_type_to_llvm(typ))) {
        return ghostValue(typ);
    }
    return jl_cgval_t(literal_pointer_val(jv), typ);
}


// --- utilities ---

extern "C" {
    int globalUnique = 0;
}

extern "C" DLLEXPORT
jl_value_t *jl_get_cpu_name(void)
{
#if LLVM_VERSION_MAJOR == 3 && LLVM_VERSION_MINOR < 5
    std::string HostCPUName = llvm::sys::getHostCPUName();
#else
    StringRef HostCPUName = llvm::sys::getHostCPUName();
#endif
    return jl_pchar_to_string(HostCPUName.data(), HostCPUName.size());
}

static void emit_write_barrier(jl_codectx_t*, Value*, Value*);

#include "cgutils.cpp"

static void jl_rethrow_with_add(const char *fmt, ...)
{
    if (jl_typeis(jl_exception_in_transit, jl_errorexception_type)) {
        char *str = jl_string_data(jl_fieldref(jl_exception_in_transit,0));
        char buf[1024];
        va_list args;
        va_start(args, fmt);
        int nc = vsnprintf(buf, sizeof(buf), fmt, args);
        va_end(args);
        nc += snprintf(buf+nc, sizeof(buf)-nc, ": %s", str);
        jl_value_t *msg = jl_pchar_to_string(buf, nc);
        JL_GC_PUSH1(&msg);
        jl_throw(jl_new_struct(jl_errorexception_type, msg));
    }
    jl_rethrow();
}

// --- allocating local variables ---

static bool isbits_spec(jl_value_t *jt, bool allow_unsized = true)
{
    return jl_isbits(jt) && jl_is_leaf_type(jt) && (allow_unsized ||
        ((jl_is_bitstype(jt) && jl_datatype_size(jt) > 0) ||
         (jl_is_datatype(jt) && jl_datatype_nfields(jt)>0)));
}

static bool store_unboxed_p(jl_value_t *jt)
{
    return (isbits_spec(jt,false) &&
        // don't unbox intrinsics, since inference depends on their having
        // stable addresses for table lookup.
        jt != (jl_value_t*)jl_intrinsic_type);
}

static bool store_unboxed_p(jl_sym_t *s, jl_codectx_t *ctx)
{
    jl_varinfo_t &vi = ctx->vars[s];
    // only store a variable unboxed if type inference has run, which
    // checks that the variable is not referenced undefined.
    return (ctx->linfo->inferred && !vi.isCaptured && !vi.usedUndef &&
            // don't unbox vararg tuples
            s != ctx->vaName && store_unboxed_p(vi.value.typ));
}

static void alloc_local(jl_sym_t *s, jl_codectx_t *ctx)
{
    jl_varinfo_t &vi = ctx->vars[s];
    jl_value_t *jt = vi.value.typ;
    assert(store_unboxed_p(s,ctx));
    Type *vtype = julia_struct_to_llvm(jt);
    assert(vtype != jl_pvalue_llvmt);
    if (type_is_ghost(vtype)) {
        vi.value = ghostValue(jt);
        return;
    }
    // CreateAlloca is OK here because alloc_local is only called during prologue setup
    Value *lv = builder.CreateAlloca(vtype, 0, s->name);
    vi.value = mark_julia_slot(lv, jt);
    assert(vi.value.isboxed == false);
#ifdef LLVM36
    if (ctx->debug_enabled) {
#ifdef LLVM37
        ctx->dbuilder->insertDeclare(lv, vi.dinfo, ctx->dbuilder->createExpression(),
                builder.getCurrentDebugLocation().get(), builder.GetInsertBlock());
#else
        ctx->dbuilder->insertDeclare(lv, vi.dinfo, ctx->dbuilder->createExpression(),
                builder.GetInsertBlock());
#endif
    }
#endif
}

static void maybe_alloc_arrayvar(jl_sym_t *s, jl_codectx_t *ctx)
{
    jl_value_t *jt = ctx->vars[s].value.typ;
    if (jl_is_array_type(jt) && jl_is_leaf_type(jt) && jl_is_long(jl_tparam1(jt)) &&
        jl_unbox_long(jl_tparam1(jt)) != 1) {
        // TODO: this optimization does not yet work with 1-d arrays, since the
        // length and data pointer can change at any time via push!
        // we could make it work by reloading the metadata when the array is
        // passed to an external function (ideally only impure functions)
        jl_arrayvar_t av;
        int ndims = jl_unbox_long(jl_tparam1(jt));
        Type *elt = julia_type_to_llvm(jl_tparam0(jt));
        if (type_is_ghost(elt))
            return;
        // CreateAlloca is OK here because maybe_alloc_arrayvar is only called in the prologue setup
        av.dataptr = builder.CreateAlloca(PointerType::get(elt,0));
        av.len = builder.CreateAlloca(T_size);
        for(int i=0; i < ndims-1; i++)
            av.sizes.push_back(builder.CreateAlloca(T_size));
        av.ty = jt;
        (*ctx->arrayvars)[s] = av;
    }
}

<<<<<<< HEAD
JL_DEFINE_MUTEX_EXT(codegen)
=======
// Snooping on which functions are being compiled, and how long it takes
JL_STREAM *dump_compiles_stream = NULL;
uint64_t last_time = 0;
extern "C" DLLEXPORT
void jl_dump_compiles(void *s)
{
    dump_compiles_stream = (JL_STREAM*)s;
}
>>>>>>> e54c38d2

// --- entry point ---
//static int n_emit=0;
static Function *emit_function(jl_lambda_info_t *lam);
//static int n_compile=0;
static Function *to_function(jl_lambda_info_t *li)
{
    JL_LOCK(codegen)
    JL_SIGATOMIC_BEGIN();
    assert(!li->inInference);
    BasicBlock *old = nested_compile ? builder.GetInsertBlock() : NULL;
    DebugLoc olddl = builder.getCurrentDebugLocation();
    bool last_n_c = nested_compile;
    if (!nested_compile && dump_compiles_stream != NULL)
        last_time = jl_hrtime();
    nested_compile = true;
    jl_gc_inhibit_finalizers(nested_compile);
    Function *f = NULL;
    JL_TRY {
        f = emit_function(li);
        //n_emit++;
    }
    JL_CATCH {
        li->functionObject = NULL;
        li->specFunctionObject = NULL;
        li->cFunctionList = NULL;
        nested_compile = last_n_c;
        if (old != NULL) {
            builder.SetInsertPoint(old);
            builder.SetCurrentDebugLocation(olddl);
        }
        JL_SIGATOMIC_END();
        JL_UNLOCK(codegen)
        jl_rethrow_with_add("error compiling %s", li->name->name);
    }
    assert(f != NULL);
#ifdef JL_DEBUG_BUILD
#ifdef LLVM35
    llvm::raw_fd_ostream out(1,false);
#endif
    if (
#ifdef LLVM35
        verifyFunction(*f,&out)
#else
        verifyFunction(*f,PrintMessageAction)
#endif
        ) {
        f->dump();
        abort();
    }
#endif
    FPM->run(*f);
    //n_compile++;
    // print out the function's LLVM code
    //jl_static_show(JL_STDERR, (jl_value_t*)li);
    //jl_printf(JL_STDERR, "%s:%d\n",
    //           ((jl_sym_t*)li->file)->name, li->line);
    //f->dump();
    //if (verifyFunction(*f,PrintMessageAction)) {
    //    f->dump();
    //    abort();
    //}
    if (old != NULL) {
        builder.SetInsertPoint(old);
        builder.SetCurrentDebugLocation(olddl);
    }
    nested_compile = last_n_c;
    jl_gc_inhibit_finalizers(nested_compile);
    JL_SIGATOMIC_END();
<<<<<<< HEAD
    JL_UNLOCK(codegen)
=======
    if (dump_compiles_stream != NULL) {
        uint64_t this_time = jl_hrtime();
        jl_printf(dump_compiles_stream, "%llu\t\"", (unsigned long long)(this_time-last_time));
        jl_static_show(dump_compiles_stream, (jl_value_t*)li);
        jl_printf(dump_compiles_stream, "\"\n");
        last_time = this_time;
    }
>>>>>>> e54c38d2
    return f;
}

static void jl_setup_module(Module *m, bool add)
{
    m->addModuleFlag(llvm::Module::Warning, "Dwarf Version",2);
#ifdef LLVM34
    m->addModuleFlag(llvm::Module::Error, "Debug Info Version",
        llvm::DEBUG_METADATA_VERSION);
#endif
#ifdef LLVM37
    if (jl_ExecutionEngine) {
#ifdef LLVM38
        m->setDataLayout(jl_ExecutionEngine->getDataLayout().getStringRepresentation());
#else
        m->setDataLayout(jl_ExecutionEngine->getDataLayout()->getStringRepresentation());
#endif
        m->setTargetTriple(jl_TargetMachine->getTargetTriple().str());
    }
#elif LLVM36
    if (jl_ExecutionEngine)
        m->setDataLayout(jl_ExecutionEngine->getDataLayout());
#endif
    if (add) {
        assert(jl_ExecutionEngine);
#ifdef LLVM36
        jl_ExecutionEngine->addModule(std::unique_ptr<Module>(m));
#else
        jl_ExecutionEngine->addModule(m);
#endif
#if defined(_CPU_X86_64_) && defined(_OS_WINDOWS_) && defined(USE_MCJIT)
        ArrayType *atype = ArrayType::get(T_uint32,3); // want 4-byte alignment of 12-bytes of data
        (new GlobalVariable(*m, atype,
            false, GlobalVariable::InternalLinkage,
            ConstantAggregateZero::get(atype), "__UnwindData"))->setSection(".text");
        (new GlobalVariable(*m, atype,
            false, GlobalVariable::InternalLinkage,
            ConstantAggregateZero::get(atype), "__catchjmp"))->setSection(".text");
#endif
    }
}

extern "C" void jl_generate_fptr(jl_function_t *f)
{
    JL_LOCK(codegen)
    // objective: assign li->fptr
    jl_lambda_info_t *li = f->linfo;
    assert(li->functionObject);
    if (li->fptr == &jl_trampoline) {
        JL_SIGATOMIC_BEGIN();
        #ifdef USE_MCJIT
        if (imaging_mode) {
            // Copy the function out of the shadow module
            Module *m = new Module("julia", jl_LLVMContext);
            jl_setup_module(m, true);
            FunctionMover mover(m, shadow_module);
            li->functionObject = mover.CloneFunction((Function*)li->functionObject);
            if (li->specFunctionObject != NULL)
                li->specFunctionObject = mover.CloneFunction((Function*)li->specFunctionObject);
            if (li->cFunctionList != NULL) {
                size_t i;
                cFunctionList_t *list = (cFunctionList_t*)li->cFunctionList;
                for (i = 0; i < list->len; i++) {
                    list->data[i].f = mover.CloneFunction(list->data[i].f);
                }
            }
        }
        #endif

        Function *llvmf = (Function*)li->functionObject;
#ifdef USE_MCJIT
        li->fptr = (jl_fptr_t)(intptr_t)jl_ExecutionEngine->getFunctionAddress(llvmf->getName());
#else
        li->fptr = (jl_fptr_t)jl_ExecutionEngine->getPointerToFunction(llvmf);
#endif
        assert(li->fptr != NULL);
#ifndef KEEP_BODIES
        if (!imaging_mode)
            llvmf->deleteBody();
#endif

        if (li->cFunctionList != NULL) {
            size_t i;
            cFunctionList_t *list = (cFunctionList_t*)li->cFunctionList;
            for (i = 0; i < list->len; i++) {
#ifdef USE_MCJIT
                (void)jl_ExecutionEngine->getFunctionAddress(list->data[i].f->getName());
#else
                (void)jl_ExecutionEngine->getPointerToFunction(list->data[i].f);
#endif
#ifndef KEEP_BODIES
                if (!imaging_mode) {
                    list->data[i].f->deleteBody();
                }
#endif
            }
        }

        if (li->specFunctionObject != NULL) {
#ifdef USE_MCJIT
            (void)jl_ExecutionEngine->getFunctionAddress(((Function*)li->specFunctionObject)->getName());
#else
            (void)jl_ExecutionEngine->getPointerToFunction((Function*)li->specFunctionObject);
#endif
#ifndef KEEP_BODIES
            if (!imaging_mode)
                ((Function*)li->specFunctionObject)->deleteBody();
#endif
        }
        JL_SIGATOMIC_END();
    }
    f->fptr = li->fptr;
    JL_UNLOCK(codegen)
}

extern "C" void jl_compile(jl_function_t *f)
{
    jl_lambda_info_t *li = f->linfo;
    if (li->functionObject == NULL) {
        // objective: assign li->functionObject
        li->inCompile = 1;
        (void)to_function(li);
        li->inCompile = 0;
    }
}

// Get the LLVM Function* for the C-callable entry point for a certain function
// and argument types. If rt is NULL then whatever return type is present is
// accepted.
static Function *gen_cfun_wrapper(jl_function_t *ff, jl_value_t *jlrettype, jl_tupletype_t *argt, int64_t isref);
static Function *jl_cfunction_object(jl_function_t *f, jl_value_t *rt, jl_tupletype_t *argt)
{
    if (rt) {
        JL_TYPECHK(cfunction, type, rt);
    }
    JL_TYPECHK(cfunction, type, (jl_value_t*)argt);
    JL_TYPECHK(cfunction, function, (jl_value_t*)f);
    if (!jl_is_gf(f))
        jl_error("only generic functions are currently c-callable");

    size_t i, nargs = jl_nparams(argt);
    if (nargs >= 64)
        jl_error("only functions with less than 64 arguments are c-callable");

    uint64_t isref = 0; // bit vector of which argument types are a subtype of Type{Ref{T}}
    jl_value_t *sigt = NULL; // type signature with Ref{} annotations removed
    JL_GC_PUSH1(&sigt);
    sigt = (jl_value_t*)jl_alloc_svec(nargs);
    for (i = 0; i < nargs; i++) {
        jl_value_t *ati = jl_tparam(argt, i);
        if (jl_is_abstract_ref_type(ati)) {
            ati = jl_tparam0(ati);
            if (jl_is_typevar(ati))
                jl_error("cfunction: argument type Ref should have an element type, not Ref{T}");
            isref |= (2<<i);
        }
        else if (ati != (jl_value_t*)jl_any_type && !jl_is_leaf_type(ati)) {
            jl_error("cfunction: type signature must only contain leaf types");
        }
        jl_svecset(sigt, i, ati);
    }
    sigt = (jl_value_t*)jl_apply_tuple_type((jl_svec_t*)sigt);

    if (rt != NULL) {
        if (jl_is_abstract_ref_type(rt)) {
            rt = jl_tparam0(rt);
            if (jl_is_typevar(rt))
                jl_error("cfunction: return type Ref should have an element type, not Ref{T}");
            if (rt == (jl_value_t*)jl_any_type)
                jl_error("cfunction: return type Ref{Any} is invalid. Use Any or Ptr{Any} instead.");
            isref |= 1;
        }
        else if (!jl_is_leaf_type(rt)) {
            isref |= 1;
        }
    }

    jl_function_t *ff = jl_get_specialization(f, (jl_tupletype_t*)sigt);
    if (ff != NULL && ff->env==(jl_value_t*)jl_emptysvec && ff->linfo != NULL) {
        jl_lambda_info_t *li = ff->linfo;
        if (!jl_types_equal((jl_value_t*)li->specTypes, sigt)) {
            jl_errorf("cfunction: type signature of %s does not match specification",
                      li->name->name);
        }
        jl_value_t *astrt = jl_ast_rettype(li, li->ast);
        if (rt != NULL) {
            if (astrt == (jl_value_t*)jl_bottom_type) {
                if (rt != (jl_value_t*)jl_void_type) {
                    // a function that doesn't return can be passed to C as void
                    jl_errorf("cfunction: %s does not return", li->name->name);
                }
            }
            else if (!jl_subtype(astrt, rt, 0)) {
                jl_errorf("cfunction: return type of %s does not match",
                          li->name->name);
            }
        }
        JL_GC_POP(); // kill list: sigt
        return gen_cfun_wrapper(ff, astrt, argt, isref);
    }
    jl_error("cfunction: no method exactly matched the required type signature (function not yet c-callable)");
}

// get the address of a C-callable entry point for a function
extern "C" DLLEXPORT
void *jl_function_ptr(jl_function_t *f, jl_value_t *rt, jl_value_t *argt)
{
    JL_GC_PUSH1(&argt);
    if (jl_is_tuple(argt)) {
        // TODO: maybe deprecation warning, better checking
        argt = (jl_value_t*)jl_apply_tuple_type_v((jl_value_t**)jl_data_ptr(argt), jl_nfields(argt));
    }
    assert(jl_is_tuple_type(argt));
    Function *llvmf = jl_cfunction_object(f, rt, (jl_tupletype_t*)argt);
    assert(llvmf);
    JL_GC_POP();
#ifdef USE_MCJIT
    return (void*)(intptr_t)jl_ExecutionEngine->getFunctionAddress(llvmf->getName());
#else
    return jl_ExecutionEngine->getPointerToFunction(llvmf);
#endif
}


extern "C" DLLEXPORT
void *jl_function_ptr_by_llvm_name(char* name) {
#ifdef __has_feature
#if __has_feature(memory_sanitizer)
    __msan_unpoison_string(name);
#endif
#endif
    return (void*)(intptr_t)jl_ExecutionEngine->FindFunctionNamed(name);
}

// export a C-callable entry point for a function, with a given name
extern "C" DLLEXPORT
void jl_extern_c(jl_function_t *f, jl_value_t *rt, jl_value_t *argt, char *name)
{
    assert(jl_is_tuple_type(argt));
    Function *llvmf = jl_cfunction_object(f, rt, (jl_tupletype_t*)argt);
    if (llvmf) {
        #ifndef LLVM35
        new GlobalAlias(llvmf->getType(), GlobalValue::ExternalLinkage, name, llvmf, llvmf->getParent());
        #elif defined(LLVM37) && !defined(LLVM38)
        GlobalAlias::create(cast<PointerType>(llvmf->getType()),
                            GlobalValue::ExternalLinkage, name, llvmf, llvmf->getParent());
        #else
        GlobalAlias::create(llvmf->getType()->getElementType(), llvmf->getType()->getAddressSpace(),
                            GlobalValue::ExternalLinkage, name, llvmf, llvmf->getParent());
        #endif
    }
}

// --- native code info, and dump function to IR and ASM ---
extern void RegisterJuliaJITEventListener();

extern int jl_get_llvmf_info(uint64_t fptr, uint64_t *symsize, uint64_t *slide,
#ifdef USE_MCJIT
    const object::ObjectFile **object
#else
    std::vector<JITEvent_EmittedFunctionDetails::LineStart> *lines
#endif
    );


// Get pointer to llvm::Function instance, compiling if necessary
extern "C" DLLEXPORT
void *jl_get_llvmf(jl_function_t *f, jl_tupletype_t *tt, bool getwrapper)
{
    jl_function_t *sf = f;
    if (tt != NULL) {
        if (!jl_is_function(f) || !jl_is_gf(f)) {
            return NULL;
        }
        sf = jl_get_specialization(f, tt);
    }
    if (sf == NULL || sf->linfo == NULL) {
        sf = jl_method_lookup_by_type(jl_gf_mtable(f), tt, 0, 0);
        if (sf == jl_bottom_func) {
            return NULL;
        }
        jl_printf(JL_STDERR,
                  "WARNING: Returned code may not match what actually runs.\n");
    }
    if (sf->linfo->specFunctionObject != NULL) {
        // found in the system image: force a recompile
        Function *llvmf = (Function*)sf->linfo->specFunctionObject;
        if (llvmf->isDeclaration()) {
            sf->linfo->specFunctionObject = NULL;
            sf->linfo->functionObject = NULL;
        }
    }
    if (sf->linfo->functionObject != NULL) {
        // found in the system image: force a recompile
        Function *llvmf = (Function*)sf->linfo->functionObject;
        if (llvmf->isDeclaration()) {
            sf->linfo->specFunctionObject = NULL;
            sf->linfo->functionObject = NULL;
        }
    }
    if (sf->linfo->functionObject == NULL && sf->linfo->specFunctionObject == NULL) {
        jl_compile(sf);
    }
    if (!getwrapper && sf->linfo->specFunctionObject != NULL)
        return (Function*)sf->linfo->specFunctionObject;
    else
        return (Function*)sf->linfo->functionObject;
}

Function* CloneFunctionToModule(Function *F, Module *destModule)
{
    ValueToValueMapTy VMap;
    Function *NewF = Function::Create(F->getFunctionType(),
                                      Function::ExternalLinkage,
                                      F->getName(),
                                      destModule);
    VMap[F] = NewF;

    Function::arg_iterator DestI = NewF->arg_begin();
    for (Function::const_arg_iterator I = F->arg_begin(), E = F->arg_end(); I != E; ++I) {
        DestI->setName(I->getName());    // Copy the name over...
        VMap[I] = DestI++;        // Add mapping to VMap
    }

    SmallVector<ReturnInst*, 8> Returns;
    llvm::CloneFunctionInto(NewF, F, VMap, true, Returns, "", NULL, NULL);
    return NewF;
}

extern "C" DLLEXPORT
const jl_value_t *jl_dump_function_ir(void *f, bool strip_ir_metadata, bool dump_module)
{
    std::string code;
    llvm::raw_string_ostream stream(code);

    Function *llvmf = dyn_cast<Function>((Function*)f);
    if (!llvmf)
        jl_error("jl_dump_function_ir: Expected Function*");

    if (llvmf->isDeclaration()) {
        // print the function declaration plain
        llvmf->print(stream);
    }
    else {
        // make a copy of the function with all module metadata
        Module *m = new Module(llvmf->getName(), jl_LLVMContext);
        jl_setup_module(m, false);
        Function *f2 = CloneFunctionToModule(llvmf, m);
        if (strip_ir_metadata) {
            // strip metadata from the copy
            Function::BasicBlockListType::iterator f2_bb = f2->getBasicBlockList().begin();
            // iterate over all basic blocks in the function
            for (; f2_bb != f2->getBasicBlockList().end(); ++f2_bb) {
                BasicBlock::InstListType::iterator f2_il = (*f2_bb).getInstList().begin();
                // iterate over instructions in basic block
                for (; f2_il != (*f2_bb).getInstList().end(); ) {
                    Instruction *inst = f2_il++;
                    // remove dbg.declare and dbg.value calls
                    if (isa<DbgDeclareInst>(inst) || isa<DbgValueInst>(inst)) {
                        inst->eraseFromParent();
                        continue;
                    }

                    SmallVector<std::pair<unsigned, MDNode*>, 4> MDForInst;
                    inst->getAllMetadata(MDForInst);
                    SmallVector<std::pair<unsigned, MDNode*>, 4>::iterator md_iter = MDForInst.begin();

                    // iterate over all metadata kinds and set to NULL to remove
                    for (; md_iter != MDForInst.end(); ++md_iter) {
                        inst->setMetadata((*md_iter).first, NULL);
                    }
                }
            }
        }
        if (dump_module)
            m->print(stream, NULL);
        else
            f2->print(stream);
        f2->eraseFromParent();
        delete m;
    }

    return jl_cstr_to_string(const_cast<char*>(stream.str().c_str()));
}

// Pre-declaration. Definition in disasm.cpp
extern "C"
void jl_dump_asm_internal(uintptr_t Fptr, size_t Fsize, size_t slide,
#ifdef USE_MCJIT
                          const object::ObjectFile *objectfile,
#else
                          std::vector<JITEvent_EmittedFunctionDetails::LineStart> lineinfo,
#endif
                          formatted_raw_ostream &stream);

extern "C" DLLEXPORT
const jl_value_t *jl_dump_function_asm(void *f, int raw_mc)
{
    std::string code;
    llvm::raw_string_ostream stream(code);
    llvm::formatted_raw_ostream fstream(stream);

    Function *llvmf = dyn_cast<Function>((Function*)f);
    if (!llvmf)
        jl_error("jl_dump_function_asm: Expected Function*");

    // Dump assembly code
    uint64_t symsize, slide;
#ifdef USE_MCJIT
    uint64_t fptr = jl_ExecutionEngine->getFunctionAddress(llvmf->getName());
    const object::ObjectFile *object;
#else
    uint64_t fptr = (uintptr_t)jl_ExecutionEngine->getPointerToFunction(llvmf);
    std::vector<JITEvent_EmittedFunctionDetails::LineStart> object;
#endif
    assert(fptr != 0);
    if (jl_get_llvmf_info(fptr, &symsize, &slide, &object)) {
        if (raw_mc)
            return (jl_value_t*)jl_pchar_to_array((char*)fptr, symsize);
        jl_dump_asm_internal(fptr, symsize, slide, object, fstream);
    }
    else {
        jl_printf(JL_STDERR, "WARNING: Unable to find function pointer\n");
    }
    fstream.flush();

    return jl_cstr_to_string(const_cast<char*>(stream.str().c_str()));
}

// Code coverage

typedef std::map<std::string,std::vector<GlobalVariable*> > logdata_t;
static logdata_t coverageData;

static void coverageVisitLine(std::string filename, int line)
{
    if (filename == "" || filename == "none" || filename == "no file")
        return;
    logdata_t::iterator it = coverageData.find(filename);
    if (it == coverageData.end()) {
        coverageData[filename] = std::vector<GlobalVariable*>(0);
    }
    std::vector<GlobalVariable*> &vec = coverageData[filename];
    if (vec.size() <= (size_t)line)
        vec.resize(line+1, NULL);
    if (vec[line] == NULL) {
        vec[line] = addComdat(new GlobalVariable(*jl_Module, T_int64, false,
                                                 GlobalVariable::InternalLinkage,
                                                 ConstantInt::get(T_int64,0), "lcnt"));
    }
    GlobalVariable *v = prepare_global(vec[line]);
    builder.CreateStore(builder.CreateAdd(builder.CreateLoad(v, true),
                                          ConstantInt::get(T_int64,1)),
                        v, true);
}

extern "C" int isabspath(const char *in);

void write_log_data(logdata_t logData, const char *extension)
{
    std::string base = std::string(jl_options.julia_home);
    base = base + "/../share/julia/base/";
    logdata_t::iterator it = logData.begin();
    for (; it != logData.end(); it++) {
        std::string filename = (*it).first;
        std::vector<GlobalVariable*> &values = (*it).second;
        if (values.size() > 1) {
            if (!isabspath(filename.c_str()))
                filename = base + filename;
            std::ifstream inf(filename.c_str());
            if (inf.is_open()) {
                std::string outfile = filename + extension;
                std::ofstream outf(outfile.c_str(), std::ofstream::trunc | std::ofstream::out);
                char line[1024];
                int l = 1;
                while (!inf.eof()) {
                    inf.getline(line, sizeof(line));
                    if (inf.fail() && !inf.bad()) {
                        // Read through lines longer than sizeof(line)
                        inf.clear();
                        inf.ignore(std::numeric_limits<std::streamsize>::max(), '\n');
                    }
                    int value = -1;
                    if ((size_t)l < values.size()) {
                        GlobalVariable *gv = values[l];
                        if (gv) {
#ifdef USE_MCJIT
                            int *p = (int*)(intptr_t)jl_ExecutionEngine->getGlobalValueAddress(gv->getName());
#else
                            int *p = (int*)jl_ExecutionEngine->getPointerToGlobal(gv);
#endif
                            value = *p;
                        }
                    }
                    outf.width(9);
                    if (value == -1)
                        outf<<'-';
                    else
                        outf<<value;
                    outf.width(0);
                    outf<<" "<<line<<std::endl;
                    l++;
                }
                outf.close();
                inf.close();
            }
        }
    }
}

extern "C" int jl_getpid();
extern "C" void jl_write_coverage_data(void)
{
    std::ostringstream stm;
    stm << jl_getpid();
    std::string outf = "." + stm.str() + ".cov";
    write_log_data(coverageData, outf.c_str());
}

// Memory allocation log (malloc_log)

static logdata_t mallocData;

static void mallocVisitLine(std::string filename, int line)
{
    if (filename == "" || filename == "none" || filename == "no file") {
        jl_gc_sync_total_bytes();
        return;
    }
    logdata_t::iterator it = mallocData.find(filename);
    if (it == mallocData.end()) {
        mallocData[filename] = std::vector<GlobalVariable*>(0);
    }
    std::vector<GlobalVariable*> &vec = mallocData[filename];
    if (vec.size() <= (size_t)line)
        vec.resize(line+1, NULL);
    if (vec[line] == NULL) {
        vec[line] = addComdat(new GlobalVariable(*jl_Module, T_int64, false,
                                                 GlobalVariable::InternalLinkage,
                                                 ConstantInt::get(T_int64,0), "bytecnt"));
    }
    GlobalVariable *v = prepare_global(vec[line]);
    builder.CreateStore(builder.CreateAdd(builder.CreateLoad(v, true),
                                          builder.CreateCall(prepare_call(diff_gc_total_bytes_func)
#ifdef LLVM37
                                            , {}
#endif
                                            )),
                        v, true);
}

// Resets the malloc counts. Needed to avoid including memory usage
// from JITting.
extern "C" DLLEXPORT void jl_clear_malloc_data(void)
{
    logdata_t::iterator it = mallocData.begin();
    for (; it != mallocData.end(); it++) {
        std::vector<GlobalVariable*> &bytes = (*it).second;
        std::vector<GlobalVariable*>::iterator itb;
        for (itb = bytes.begin(); itb != bytes.end(); itb++) {
            if (*itb) {
#ifdef USE_MCJIT
                int *p = (int*)(intptr_t)jl_ExecutionEngine->getGlobalValueAddress((*itb)->getName());
#else
                int *p = (int*)jl_ExecutionEngine->getPointerToGlobal(*itb);
#endif
                *p = 0;
            }
        }
    }
    jl_gc_sync_total_bytes();
}

extern "C" void jl_write_malloc_log(void)
{
    write_log_data(mallocData, ".mem");
}

// --- code gen for intrinsic functions ---

#include "intrinsics.cpp"

// --- constant determination ---

static void show_source_loc(JL_STREAM *out, jl_codectx_t *ctx)
{
    if (ctx == NULL) return;
    jl_printf(out, "in %s at %s:%d", ctx->linfo->name->name, ctx->linfo->file->name, ctx->lineno);
}

extern "C" void jl_binding_deprecation_warning(jl_binding_t *b);

static void cg_bdw(jl_binding_t *b, jl_codectx_t *ctx)
{
    jl_binding_deprecation_warning(b);
    show_source_loc(JL_STDERR, ctx);
    jl_printf(JL_STDERR, "\n");
}

// try to statically evaluate, NULL if not possible
extern "C"
jl_value_t *jl_static_eval(jl_value_t *ex, void *ctx_, jl_module_t *mod,
                           jl_value_t *sp, jl_expr_t *ast, int sparams, int allow_alloc)
{
    jl_codectx_t *ctx = (jl_codectx_t*)ctx_;
    if (jl_is_symbolnode(ex))
        ex = (jl_value_t*)jl_symbolnode_sym(ex);
    if (jl_is_symbol(ex)) {
        jl_sym_t *sym = (jl_sym_t*)ex;
        bool isglob = true;
        if (ctx) {
            isglob = is_global(sym, ctx);
        }
        else if (ast) {
            isglob = !jl_local_in_ast(ast, sym);
        }
        if (isglob) {
            size_t i;
            if (sparams) {
                for(i=0; i < jl_svec_len(sp); i+=2) {
                    if (sym == (jl_sym_t*)jl_svecref(sp, i)) {
                        // static parameter
                        return jl_svecref(sp, i+1);
                    }
                }
            }
            if (jl_is_const(mod, sym))
                return jl_get_global(mod, sym);
        }
        return NULL;
    }
    if (jl_is_gensym(ex))
        return NULL;
    if (jl_is_topnode(ex)) {
        jl_binding_t *b = jl_get_binding(jl_base_relative_to(mod),
                                         (jl_sym_t*)jl_fieldref(ex,0));
        if (b == NULL) return NULL;
        if (b->constp)
            return b->value;
        return NULL;
    }
    if (jl_is_quotenode(ex))
        return jl_fieldref(ex,0);
    if (jl_is_lambda_info(ex))
        return NULL;
    jl_module_t *m = NULL;
    jl_sym_t *s = NULL;
    if (jl_is_globalref(ex)) {
        s = (jl_sym_t*)jl_globalref_name(ex);
        if (s && jl_is_symbol(s)) {
            jl_binding_t *b = jl_get_binding(jl_globalref_mod(ex), s);
            if (b && b->constp) {
                if (b->deprecated) cg_bdw(b, ctx);
                return b->value;
            }
        }
        return NULL;
    }
    if (jl_is_expr(ex)) {
        jl_expr_t *e = (jl_expr_t*)ex;
        if (e->head == call_sym) {
            jl_value_t *f = jl_static_eval(jl_exprarg(e,0),ctx,mod,sp,ast,sparams,allow_alloc);
            if (f && jl_is_function(f)) {
                jl_fptr_t fptr = ((jl_function_t*)f)->fptr;
                if (jl_array_dim0(e->args) == 3 && fptr == &jl_f_get_field) {
                    m = (jl_module_t*)jl_static_eval(jl_exprarg(e,1),ctx,mod,sp,ast,sparams,allow_alloc);
                    s = (jl_sym_t*)jl_static_eval(jl_exprarg(e,2),ctx,mod,sp,ast,sparams,allow_alloc);
                    if (m && jl_is_module(m) && s && jl_is_symbol(s)) {
                        jl_binding_t *b = jl_get_binding(m, s);
                        if (b && b->constp) {
                            if (b->deprecated) cg_bdw(b, ctx);
                            return b->value;
                        }
                    }
                }
                else if (fptr == &jl_f_tuple || fptr == &jl_f_instantiate_type) {
                    size_t i;
                    size_t n = jl_array_dim0(e->args)-1;
                    if (n==0 && fptr == &jl_f_tuple) return (jl_value_t*)jl_emptytuple;
                    if (!allow_alloc)
                        return NULL;
                    jl_value_t **v;
                    JL_GC_PUSHARGS(v, n);
                    for (i = 0; i < n; i++) {
                        v[i] = jl_static_eval(jl_exprarg(e,i+1),ctx,mod,sp,ast,sparams,allow_alloc);
                        if (v[i] == NULL) {
                            JL_GC_POP();
                            return NULL;
                        }
                    }
                    jl_value_t *result;
                    JL_TRY {
                        result = fptr(f, v, n);
                    }
                    JL_CATCH {
                        result = NULL;
                    }
                    JL_GC_POP();
                    return result;
                }
            }
        // The next part is probably valid, but it is untested
        //} else if (e->head == tuple_sym) {
        //  size_t i;
        //  for (i = 0; i < jl_array_dim0(e->args); i++)
        //        if (jl_static_eval(jl_exprarg(e,i),ctx,mod,sp,ast,sparams,allow_alloc) == NULL)
        //          return NULL;
        //  return ex;
        }
        return NULL;
    }
    return ex;
}

static jl_value_t *static_eval(jl_value_t *ex, jl_codectx_t *ctx, bool sparams,
                               bool allow_alloc)
{
    return jl_static_eval(ex, ctx, ctx->module, (jl_value_t*)ctx->sp, ctx->ast,
                          sparams, allow_alloc);
}

static bool is_constant(jl_value_t *ex, jl_codectx_t *ctx, bool sparams=true)
{
    return static_eval(ex,ctx,sparams) != NULL;
}

static bool symbol_eq(jl_value_t *e, jl_sym_t *sym)
{
    return ((jl_is_symbol(e) && ((jl_sym_t*)e)==sym) ||
            (jl_is_symbolnode(e) && jl_symbolnode_sym(e)==sym));
}

// --- find volatile variables ---

// assigned in a try block and used outside that try block

static bool local_var_occurs(jl_value_t *e, jl_sym_t *s)
{
    if (jl_is_symbol(e) || jl_is_symbolnode(e)) {
        if (symbol_eq(e, s))
            return true;
    }
    else if (jl_is_expr(e)) {
        jl_expr_t *ex = (jl_expr_t*)e;
        size_t alength = jl_array_dim0(ex->args);
        for(int i=0; i < (int)alength; i++) {
            if (local_var_occurs(jl_exprarg(ex,i),s))
                return true;
        }
    }
    return false;
}

static std::set<jl_sym_t*> assigned_in_try(jl_array_t *stmts, int s, long l, int *pend)
{
    std::set<jl_sym_t*> av;
    size_t slength = jl_array_dim0(stmts);
    for(int i=s; i < (int)slength; i++) {
        jl_value_t *st = jl_cellref(stmts,i);
        if (jl_is_expr(st)) {
            if (((jl_expr_t*)st)->head == assign_sym) {
                jl_value_t *ar = jl_exprarg(st, 0);
                if (jl_is_symbolnode(ar)) {
                    ar = (jl_value_t*)jl_symbolnode_sym(ar);
                }
                if (jl_is_symbol(ar)) {
                    av.insert((jl_sym_t*)ar);
                }
            }
        }
        if (jl_is_labelnode(st)) {
            if (jl_labelnode_label(st) == l) {
                *pend = i;
                break;
            }
        }
    }
    return av;
}

static void mark_volatile_vars(jl_array_t *stmts, std::map<jl_sym_t*,jl_varinfo_t> &vars)
{
    size_t slength = jl_array_dim0(stmts);
    for(int i=0; i < (int)slength; i++) {
        jl_value_t *st = jl_cellref(stmts,i);
        if (jl_is_expr(st)) {
            if (((jl_expr_t*)st)->head == enter_sym) {
                int last = (int)slength-1;
                std::set<jl_sym_t*> as =
                    assigned_in_try(stmts, i+1,
                                    jl_unbox_long(jl_exprarg(st,0)), &last);
                for(int j=0; j < (int)slength; j++) {
                    if (j < i || j > last) {
                        std::set<jl_sym_t*>::iterator it = as.begin();
                        for(; it != as.end(); it++) {
                            if (vars.find(*it) != vars.end() &&
                                local_var_occurs(jl_cellref(stmts,j), *it)) {
                                vars[*it].isVolatile = true;
                            }
                        }
                    }
                }
            }
        }
    }
}

// --- escape analysis ---

static bool expr_is_symbol(jl_value_t *e)
{
    return (jl_is_symbol(e) || jl_is_symbolnode(e) || jl_is_topnode(e) || jl_is_globalref(e));
}

// a very simple, conservative escape analysis that is sufficient for
// eliding allocation of varargs tuples.
// "esc" means "in escaping context"
static void simple_escape_analysis(jl_value_t *expr, bool esc, jl_codectx_t *ctx)
{
    if (jl_is_expr(expr)) {
        esc = true;
        jl_expr_t *e = (jl_expr_t*)expr;
        size_t i;
        if (e->head == call_sym || e->head == new_sym) {
            int alen = jl_array_dim0(e->args);
            jl_value_t *f = jl_exprarg(e,0);
            simple_escape_analysis(f, esc, ctx);
            if (expr_is_symbol(f)) {
                if (is_constant(f, ctx, false)) {
                    jl_value_t *fv =
                        jl_interpret_toplevel_expr_in(ctx->module, f, NULL, 0);
                    if (jl_typeis(fv, jl_intrinsic_type)) {
                        esc = false;
                        JL_I::intrinsic fi = (JL_I::intrinsic)jl_unbox_int32(fv);
                        if (fi == JL_I::ccall) {
                            esc = true;
                            simple_escape_analysis(jl_exprarg(e,1), esc, ctx);
                            // 2nd and 3d arguments are static
                            for(i=4; i < (size_t)alen; i+=2) {
                                simple_escape_analysis(jl_exprarg(e,i), esc, ctx);
                            }
                            return;
                        }
                    }
                    else if (jl_is_function(fv)) {
                        jl_function_t *ff = (jl_function_t*)fv;
                        if ((ff->fptr == jl_f_get_field && alen==3 &&
                             expr_type(jl_exprarg(e,2),ctx) == (jl_value_t*)jl_long_type) ||
                            ff->fptr == jl_f_nfields ||
                            (ff->fptr == jl_f_apply && alen==4 &&
                             expr_type(jl_exprarg(e,2),ctx) == (jl_value_t*)jl_function_type)) {
                            esc = false;
                        }
                    }
                }
            }

            for(i=1; i < (size_t)alen; i++) {
                simple_escape_analysis(jl_exprarg(e,i), esc, ctx);
            }
        }
        else if (e->head == method_sym) {
            simple_escape_analysis(jl_exprarg(e,0), esc, ctx);
            if (jl_expr_nargs(e) > 1) {
                simple_escape_analysis(jl_exprarg(e,1), esc, ctx);
                simple_escape_analysis(jl_exprarg(e,2), esc, ctx);
            }
        }
        else if (e->head == assign_sym) {
            // don't consider assignment LHS as a variable "use"
            simple_escape_analysis(jl_exprarg(e,1), esc, ctx);
        }
        else if (e->head != line_sym) {
            size_t elen = jl_array_dim0(e->args);
            for(i=0; i < elen; i++) {
                simple_escape_analysis(jl_exprarg(e,i), esc, ctx);
            }
        }
        return;
    }
    if (jl_is_symbolnode(expr)) {
        expr = (jl_value_t*)jl_symbolnode_sym(expr);
    }
    if (jl_is_symbol(expr)) {
        jl_sym_t *vname = ((jl_sym_t*)expr);
        if (ctx->vars.find(vname) != ctx->vars.end()) {
            jl_varinfo_t &vi = ctx->vars[vname];
            vi.escapes |= esc;
            vi.used = true;
        }
    }
}

// --- gc root utils ---

// ---- Get Element Pointer (GEP) instructions within the GC frame ----

// Emit GEP for the @slot-th slot in the GC frame
static Value*
emit_local_slot(int slot, jl_codectx_t *ctx)
{
    Value *idx = ConstantInt::get(T_int32, slot);
    return builder.CreateGEP(ctx->gc.argSlot, idx);
}

// Emit GEP for the @slot-th temporary variable in the GC frame.
// The temporary variables are after all local variables in the GC frame.
static Value*
emit_temp_slot(int slot, jl_codectx_t *ctx)
{
    Value *idx = ConstantInt::get(T_int32, slot);
    return builder.CreateGEP(ctx->gc.tempSlot, idx);
}

static Value *make_gcroot(Value *v, jl_codectx_t *ctx)
{
    Value *froot = emit_temp_slot(ctx->gc.argDepth, ctx);
    builder.CreateStore(v, froot);
    ctx->gc.argDepth++;
    if (ctx->gc.argDepth > ctx->gc.maxDepth)
        ctx->gc.maxDepth = ctx->gc.argDepth;
    return froot;
}

// test whether getting a field from the given type using the given
// field expression would not allocate memory
static bool is_getfield_nonallocating(jl_datatype_t *ty, jl_value_t *fld)
{
    if (!jl_is_leaf_type((jl_value_t*)ty))
        return false;
    jl_sym_t *name = NULL;
    if (jl_is_quotenode(fld) && jl_is_symbol(jl_fieldref(fld,0)))
        name = (jl_sym_t*)jl_fieldref(fld,0);
    int idx = -1;
    if (name)
        idx = jl_field_index(ty, name, 0);
    else if (jl_is_long(fld))
        idx = jl_unbox_long(fld)-1;
    else if (jl_is_quotenode(fld) && jl_is_long(jl_fieldref(fld,0)))
        idx = jl_unbox_long(jl_fieldref(fld,0))-1;
    for(size_t i=0; i < jl_svec_len(ty->types); i++) {
        if (!(jl_field_isptr(ty,i) || (idx >= 0 && (size_t)idx != i)))
            return false;
    }
    return true;
}

// does "ex" compute something that doesn't need a root over the whole function?
static bool is_stable_expr(jl_value_t *ex, jl_codectx_t *ctx)
{
    if (jl_is_symbolnode(ex))
        ex = (jl_value_t*)jl_symbolnode_sym(ex);
    if (jl_is_symbol(ex)) {
        if (ctx->vars.find((jl_sym_t*)ex) != ctx->vars.end()) {
            // arguments and SSA vars are stable
            jl_varinfo_t &rhs = ctx->vars[(jl_sym_t*)ex];
            if ((rhs.isArgument && !rhs.isAssigned) || rhs.isSA)
                return true;
        }
    }
    if (jl_is_gensym(ex))
        return true;
    if (static_eval(ex, ctx, true, false) != NULL)
        return true;
    if (jl_is_expr(ex)) {
        jl_expr_t *e = (jl_expr_t*)ex;
        if (e->head == call_sym) {
            jl_value_t *f = static_eval(jl_exprarg(e,0),ctx,true,false);
            if (f && jl_is_function(f)) {
                jl_fptr_t fptr = ((jl_function_t*)f)->fptr;
                // something reached via getfield from a stable value is also stable.
                if (jl_array_dim0(e->args) == 3) {
                    jl_value_t *ty = expr_type(jl_exprarg(e,1), ctx);
                    if ((fptr == &jl_f_get_field && jl_is_immutable_datatype(ty) &&
                         is_getfield_nonallocating((jl_datatype_t*)ty, jl_exprarg(e,2)))) {
                        if (is_stable_expr(jl_exprarg(e,1), ctx))
                            return true;
                    }
                }
            }
        }
    }
    return false;
}

// classify exprs that might need temporary rooting.
static bool might_need_root(jl_value_t *ex)
{
    return (!jl_is_symbol(ex) && !jl_is_symbolnode(ex) && !jl_is_gensym(ex) &&
            !jl_is_bool(ex) && !jl_is_quotenode(ex) && !jl_is_byte_string(ex) &&
            !jl_is_globalref(ex));
}

static jl_cgval_t emit_boxed_rooted(jl_value_t *e, jl_codectx_t *ctx) // TODO: make this return a Value*
{
    jl_cgval_t v = emit_expr(e, ctx);
    if (!v.isboxed) {
        Value *vbox = boxed(v, ctx);
        make_gcroot(vbox, ctx);
        v = jl_cgval_t(vbox, v.typ); // bypass normal auto-unbox behavior for isghost
    }
    else if (might_need_root(e)) { // TODO: v.needsgcroot
        make_gcroot(v.V, ctx);
    }
    return v;
}

// --- lambda ---

static void jl_add_linfo_root(jl_lambda_info_t *li, jl_value_t *val)
{
    JL_GC_PUSH1(&val);
    li = li->def;
    if (li->roots == NULL) {
        li->roots = jl_alloc_cell_1d(1);
        jl_gc_wb(li, li->roots);
        jl_cellset(li->roots, 0, val);
    }
    else {
        size_t rlen = jl_array_dim0(li->roots);
        for(size_t i=0; i < rlen; i++) {
            if (jl_cellref(li->roots,i) == val) {
                JL_GC_POP();
                return;
            }
        }
        jl_cell_1d_push(li->roots, val);
    }
    JL_GC_POP();
}

static Value *emit_lambda_closure(jl_value_t *expr, jl_codectx_t *ctx)
{
    assert(jl_is_lambda_info(expr));
    size_t i;
    jl_value_t *ast = ((jl_lambda_info_t*)expr)->ast;
    jl_array_t *capt;
    if (jl_is_expr(ast))
        capt = jl_lam_capt((jl_expr_t*)ast);
    else
        capt = (jl_array_t*)((jl_lambda_info_t*)expr)->capt;
    if (capt == NULL || jl_array_dim0(capt) == 0) {
        // no captured vars; lift
        jl_value_t *fun =
            (jl_value_t*)jl_new_closure(NULL, (jl_value_t*)jl_emptysvec,
                                        (jl_lambda_info_t*)expr);
        jl_add_linfo_root(ctx->linfo, fun);
        return literal_pointer_val(fun);
    }

    int argStart = ctx->gc.argDepth;
    size_t clen = jl_array_dim0(capt);
    Value **captured = (Value**) alloca((1 + clen) * sizeof(Value*));
    captured[0] = ConstantInt::get(T_size, clen);
    for(i=0; i < clen; i++) {
        Value *val;
        jl_array_t *vi = (jl_array_t*)jl_cellref(capt, i);
        assert(jl_is_array(vi));
        jl_sym_t *s = (jl_sym_t*)jl_cellref(vi,0);
        assert(jl_is_symbol(s));
        jl_varinfo_t &vari = ctx->vars[s];
        if (vari.memloc) {
            val = builder.CreateLoad(vari.memloc, vari.isVolatile);
        }
        else {
            assert(!vari.isAssigned || vari.value.isghost); // make sure there wasn't an inference / codegen error earlier
            val = boxed(vari.value, ctx);
            if (!vari.value.isghost)
                make_gcroot(val, ctx);
        }
        captured[i+1] = val;
    }
    Value *env_tuple = builder.CreateCall(prepare_call(jlnsvec_func),
                                   ArrayRef<Value*>(&captured[0], 1+clen));
    ctx->gc.argDepth = argStart; // remove arguments roots from the implicit gc stack
    make_gcroot(env_tuple, ctx);
#ifdef LLVM37
    Value *result = builder.CreateCall(prepare_call(jlclosure_func),
                                        {Constant::getNullValue(T_pint8),
                                        env_tuple, literal_pointer_val(expr)});
#else
    Value *result = builder.CreateCall3(prepare_call(jlclosure_func),
                                        Constant::getNullValue(T_pint8),
                                        env_tuple, literal_pointer_val(expr));
#endif
    ctx->gc.argDepth--; // pop env_tuple from the implicit gc stack
    return result;
}

// --- generating function calls ---

static jl_svec_t *call_arg_types(jl_value_t **args, size_t n, jl_codectx_t *ctx)
{
    jl_svec_t *t = jl_alloc_svec(n);
    JL_GC_PUSH1(&t);
    size_t i;
    for(i=0; i < n; i++) {
        jl_value_t *ty = expr_type(args[i], ctx);
        if (!jl_is_leaf_type(ty)) {
            t = NULL;
            break;
        }
        jl_svecset(t, i, ty);
    }
    JL_GC_POP();
    return t;
}

static jl_cgval_t emit_getfield(jl_value_t *expr, jl_sym_t *name, jl_codectx_t *ctx)
{
    if (jl_is_quotenode(expr) && jl_is_module(jl_fieldref(expr,0)))
        expr = jl_fieldref(expr,0);

    jl_value_t *static_val = static_eval(expr, ctx, true, false);
    if (static_val != NULL && jl_is_module(static_val))
        expr = static_val;

    if (jl_is_module(expr)) {
        jl_binding_t *bnd = NULL;
        Value *bp = global_binding_pointer((jl_module_t*)expr, name, &bnd, false, ctx);
        // TODO: refactor. this partially duplicates code in emit_var
        if (bnd && bnd->value != NULL) {
            if (bnd->constp && jl_isbits(jl_typeof(bnd->value)))
                return emit_unboxed(bnd->value, ctx);
            return mark_julia_type(builder.CreateLoad(bp), bnd->constp ? jl_typeof(bnd->value) : (jl_value_t*)jl_any_type);
        }
        // todo: use type info to avoid undef check
        return emit_checked_var(bp, name, ctx);
    }

    jl_datatype_t *sty = (jl_datatype_t*)expr_type(expr, ctx);
    JL_GC_PUSH1(&sty);
    if (jl_is_type_type((jl_value_t*)sty) && jl_is_leaf_type(jl_tparam0(sty)))
        sty = (jl_datatype_t*)jl_typeof(jl_tparam0(sty));
    if (jl_is_structtype(sty) && sty != jl_module_type && sty->uid != 0 &&
        jl_is_leaf_type((jl_value_t*)sty)) {
        unsigned idx = jl_field_index(sty, name, 0);
        if (idx != (unsigned)-1) {
            jl_cgval_t strct = emit_expr(expr, ctx, false);
            jl_cgval_t fld = emit_getfield_knownidx(strct, idx, sty, ctx);
            JL_GC_POP();
            return fld;
        }
    }
    JL_GC_POP(); // kill sty
    // TODO: attempt better codegen for approximate types, if the types
    // and offsets of some fields are independent of parameters.

    int argStart = ctx->gc.argDepth;
    Value *arg1 = boxed(emit_expr(expr,ctx), ctx, expr_type(expr,ctx));
    // TODO: generic getfield func with more efficient calling convention
    make_gcroot(arg1, ctx);
    Value *arg2 = literal_pointer_val((jl_value_t*)name);
    make_gcroot(arg2, ctx);
    Value *myargs = emit_temp_slot(argStart, ctx);
#ifdef LLVM37
    Value *result = builder.CreateCall(prepare_call(jlgetfield_func), {V_null, myargs,
                                        ConstantInt::get(T_int32,2)});
#else
    Value *result = builder.CreateCall3(prepare_call(jlgetfield_func), V_null, myargs,
                                        ConstantInt::get(T_int32,2));
#endif
    ctx->gc.argDepth = argStart;
    return mark_julia_type(result, jl_any_type); // (typ will be patched up by caller)
}

static Value *emit_bits_compare(const jl_cgval_t &arg1, const jl_cgval_t &arg2, jl_codectx_t *ctx)
{
    assert(jl_is_datatype(arg1.typ) && arg1.typ == arg2.typ);
    Type *at = julia_type_to_llvm(arg1.typ);

    if (at->isIntegerTy() || at->isPointerTy() || at->isFloatingPointTy()) {
        Value *varg1 = emit_unbox(at, arg1, arg1.typ);
        Value *varg2 = emit_unbox(at, arg2, arg2.typ);
        return builder.CreateICmpEQ(JL_INT(varg1),JL_INT(varg2));
    }

    if (at->isVectorTy()) {
        jl_svec_t *types = ((jl_datatype_t*)arg1.typ)->types;
        Value *answer = ConstantInt::get(T_int1, 1);
        Value *varg1 = emit_unbox(at, arg1, arg1.typ);
        Value *varg2 = emit_unbox(at, arg2, arg2.typ);
        size_t l = jl_svec_len(types);
        for(unsigned i=0; i < l; i++) {
            jl_value_t *fldty = jl_svecref(types,i);
            Value *subAns, *fld1, *fld2;
            fld1 = builder.CreateExtractElement(varg1, ConstantInt::get(T_int32,i)),
            fld2 = builder.CreateExtractElement(varg2, ConstantInt::get(T_int32,i)),
            subAns = emit_bits_compare(mark_julia_type(fld1, fldty), mark_julia_type(fld2, fldty), ctx);
            answer = builder.CreateAnd(answer, subAns);
        }
        return answer;
    }

    if (at->isAggregateType()) { // Struct or Array
        assert(arg1.ispointer && arg2.ispointer);
        size_t sz = jl_datatype_size(arg1.typ);
        if (sz > 512 && !((jl_datatype_t*)arg1.typ)->haspadding) {
#ifdef LLVM37
            Value *answer = builder.CreateCall(prepare_call(memcmp_func),
                            {
                            builder.CreatePointerCast(arg1.V, T_pint8),
                            builder.CreatePointerCast(arg2.V, T_pint8),
                            ConstantInt::get(T_size, sz)
                            });
#else
            Value *answer = builder.CreateCall3(prepare_call(memcmp_func),
                    builder.CreatePointerCast(arg1.V, T_pint8),
                    builder.CreatePointerCast(arg2.V, T_pint8),
                    ConstantInt::get(T_size, sz));
#endif
            return builder.CreateICmpEQ(answer, ConstantInt::get(T_int32, 0));
        }
        else {
            Type *atp = at->getPointerTo();
            Value *varg1 = arg1.V;
            if (varg1->getType() != atp)
                builder.CreatePointerCast(varg1, atp);
            Value *varg2 = arg2.V;
            if (varg2->getType() != atp)
                builder.CreatePointerCast(varg2, atp);
            jl_svec_t *types = ((jl_datatype_t*)arg1.typ)->types;
            Value *answer = ConstantInt::get(T_int1, 1);
            size_t l = jl_svec_len(types);
            for(unsigned i=0; i < l; i++) {
                jl_value_t *fldty = jl_svecref(types, i);
                Value *subAns, *fld1, *fld2;
                fld1 = builder.CreateConstGEP2_32(LLVM37_param(at) varg1, 0, i);
                fld2 = builder.CreateConstGEP2_32(LLVM37_param(at) varg2, 0, i);
                if (type_is_ghost(fld1->getType()->getPointerElementType()))
                    continue;
                subAns = emit_bits_compare(mark_julia_slot(fld1, fldty), mark_julia_slot(fld2, fldty), ctx);
                answer = builder.CreateAnd(answer, subAns);
            }
            return answer;
        }
    }
    assert(0 && "what is this llvm type?");
    return 0;
}

// emit code for is (===).
static Value *emit_f_is(const jl_cgval_t &arg1, const jl_cgval_t &arg2, jl_codectx_t *ctx)
{
    jl_value_t *rt1 = arg1.typ, *rt2 = arg2.typ;
    bool isleaf = jl_is_leaf_type(rt1) && jl_is_leaf_type(rt2);
    if (isleaf && rt1 != rt2 && !jl_is_type_type(rt1) && !jl_is_type_type(rt2))
        // disjoint leaf types are never equal (quick test)
        return ConstantInt::get(T_int1, 0);
    if (arg1.isghost || (isleaf && jl_is_datatype_singleton((jl_datatype_t*)rt1))) {
        if (arg2.isghost || (isleaf && jl_is_datatype_singleton((jl_datatype_t*)rt2))) {
            if (rt1 == rt2) {
                // singleton objects of the same type
                return ConstantInt::get(T_int1, 1);
            }
        }
    }

    bool sub1 = jl_subtype(rt1, rt2, 0);
    bool sub2 = jl_subtype(rt2, rt1, 0);
    bool isteq = sub1 && sub2;
    if (!sub1 && !sub2) // types are disjoint (exhaustive test)
        return ConstantInt::get(T_int1, 0);

    bool isbits = isleaf && isteq && jl_isbits(rt1);
    if (isbits) { // whether this type is unique'd by value
        return emit_bits_compare(arg1, arg2, ctx);
    }

    int ptr_comparable = 0; // whether this type is unique'd by pointer
    if (rt1==(jl_value_t*)jl_sym_type || rt2==(jl_value_t*)jl_sym_type ||
        jl_is_mutable_datatype(rt1) || jl_is_mutable_datatype(rt2)) // excludes abstract types
        ptr_comparable = 1;
    if (jl_subtype(rt1, (jl_value_t*)jl_type_type, 0) ||
        jl_subtype(rt2, (jl_value_t*)jl_type_type, 0)) // use typeseq for datatypes
        ptr_comparable = 0;
    if ((jl_is_type_type(rt1) && jl_is_leaf_type(jl_tparam0(rt1))) ||
        (jl_is_type_type(rt2) && jl_is_leaf_type(jl_tparam0(rt2)))) // can compare leaf types by pointer
        ptr_comparable = 1;
    if (ptr_comparable) {
        assert(arg1.isboxed && arg2.isboxed); // only boxed types are valid for pointer comparison
        return builder.CreateICmpEQ(arg1.V, arg2.V);
    }

    if (arg2.isboxed && arg2.needsgcroot)
        make_gcroot(arg2.V, ctx);
    Value *varg1 = boxed(arg1, ctx);
    if (!arg1.isboxed)
        make_gcroot(varg1, ctx);
    Value *varg2 = boxed(arg2, ctx); // unrooted!
#ifdef LLVM37
    return builder.CreateTrunc(builder.CreateCall(prepare_call(jlegal_func), {varg1, varg2}), T_int1);
#else
    return builder.CreateTrunc(builder.CreateCall2(prepare_call(jlegal_func), varg1, varg2), T_int1);
#endif
}

static bool emit_known_call(jl_cgval_t *ret, jl_value_t *ff,
                            jl_value_t **args, size_t nargs,
                            jl_codectx_t *ctx,
                            Value **theFptr, jl_function_t **theF,
                            jl_value_t *expr)
// returns true if the call has been handled
{
    if (jl_typeis(ff, jl_intrinsic_type)) {
        *ret = emit_intrinsic((intrinsic)*(uint32_t*)jl_data_ptr(ff),
                              args, nargs, ctx);
        if (ret->typ == (jl_value_t*)jl_any_type) // the select_value intrinsic may be missing type information
            *ret = remark_julia_type(*ret, expr_type(expr, ctx));
        return true;
    }
    if (!jl_is_func(ff)) {
        return false;
    }
    jl_value_t *rt1=NULL, *rt2=NULL, *rt3=NULL;
    JL_GC_PUSH3(&rt1, &rt2, &rt3);
    jl_function_t *f = (jl_function_t*)ff;

    if (f->fptr == &jl_apply_generic) {
        *theFptr = jlapplygeneric_func;
        *theF = f;
        if (ctx->linfo->inferred) {
            jl_svec_t *aty = call_arg_types(&args[1], nargs, ctx);
            rt1 = (jl_value_t*)aty;
            // attempt compile-time specialization for inferred types
            if (aty != NULL) {
                rt1 = (jl_value_t*)jl_apply_tuple_type(aty);
                /*
                  if (trace) {
                      jl_printf(JL_STDOUT, "call %s%s\n",
                      jl_sprint(args[0]),
                      jl_sprint((jl_value_t*)aty));
                  }
                */
                f = jl_get_specialization(f, (jl_tupletype_t*)rt1);
                if (f != NULL) {
                    assert(f->linfo->functionObject != NULL);
                    *theFptr = (Value*)f->linfo->functionObject;
                    *theF = f;
                }
            }
        }
        JL_GC_POP();
        return false;
    }

    else if (f->fptr == &jl_f_is && nargs==2) {
        // handle simple static expressions with no side-effects
        rt1 = static_eval(args[1], ctx, true);
        if (rt1) {
            rt2 = static_eval(args[2], ctx, true);
            if (rt2) {
                *ret = mark_julia_type(ConstantInt::get(T_int1, jl_egal(rt1, rt2)), jl_bool_type);
                JL_GC_POP();
                return true;
            }
        }
        // emit values
        int last_depth = ctx->gc.argDepth;
        jl_cgval_t v1 = emit_unboxed(args[1], ctx);
        if (v1.isboxed && v1.needsgcroot && might_need_root(args[1]))
            make_gcroot(v1.V, ctx);
        jl_cgval_t v2 = emit_unboxed(args[2], ctx); // unrooted!
        // FIXME: v.typ is roughly equiv. to expr_type, but with typeof(T) == Type{T} instead of DataType in a few cases
        if (v1.typ == (jl_value_t*)jl_datatype_type)
            v1 = remark_julia_type(v1, expr_type(args[1], ctx)); // patch up typ if necessary
        if (v2.typ == (jl_value_t*)jl_datatype_type)
            v2 = remark_julia_type(v2, expr_type(args[2], ctx)); // patch up typ if necessary
        // emit comparison test
        Value *ans = emit_f_is(v1, v2, ctx);
        ctx->gc.argDepth = last_depth;
        *ret = mark_julia_type(ans, jl_bool_type);
        JL_GC_POP();
        return true;
    }

    else if (f->fptr == &jl_f_typeof && nargs==1) {
        jl_cgval_t arg1 = emit_expr(args[1], ctx);
        Value *lty = emit_typeof(arg1);
        *ret = mark_julia_type(lty, jl_datatype_type);
        JL_GC_POP();
        return true;
    }

    else if (f->fptr == &jl_f_typeassert && nargs==2) {
        jl_value_t *arg = expr_type(args[1], ctx); rt1 = arg;
        jl_value_t *ty  = expr_type(args[2], ctx); rt2 = ty;
        if (jl_is_type_type(ty) && !jl_is_typevar(jl_tparam0(ty))) {
            jl_value_t *tp0 = jl_tparam0(ty);
            if (jl_subtype(arg, tp0, 0)) {
                *ret = emit_expr(args[1], ctx);
                JL_GC_POP();
                return true;
            }
            if (tp0 == jl_bottom_type) {
                emit_expr(args[1], ctx);
                *ret = jl_cgval_t();
                emit_error("reached code declared unreachable", ctx);
                JL_GC_POP();
                return true;
            }
            if (!jl_is_tuple_type(tp0) && jl_is_leaf_type(tp0)) {
                *ret = emit_expr(args[1], ctx);
                emit_typecheck(*ret, tp0, "typeassert", ctx);
                *ret = remark_julia_type(*ret, expr_type(expr, ctx));
                JL_GC_POP();
                return true;
            }
        }
        if (jl_subtype(ty, (jl_value_t*)jl_type_type, 0)) {
            FunctionType *ft = FunctionType::get(T_void, two_pvalue_llvmt, false); // TODO: move this to the codegen init section
            Value *typeassert = jl_Module->getOrInsertFunction("jl_typeassert", ft);
            int ldepth = ctx->gc.argDepth;
            *ret = emit_boxed_rooted(args[1], ctx);
#ifdef LLVM37
            builder.CreateCall(prepare_call(typeassert), {ret->V, boxed(emit_expr(args[2], ctx),ctx)});
#else
            builder.CreateCall2(prepare_call(typeassert), ret->V, boxed(emit_expr(args[2], ctx),ctx));
#endif
            ctx->gc.argDepth = ldepth;
            JL_GC_POP();
            return true;
        }
    }

    else if (f->fptr == &jl_f_isa && nargs==2) {
        jl_value_t *arg = expr_type(args[1], ctx); rt1 = arg;
        jl_value_t *ty  = expr_type(args[2], ctx); rt2 = ty;
        if (arg == jl_bottom_type) {
            emit_expr(args[1], ctx);
            *ret = jl_cgval_t();
            JL_GC_POP();
            return true;
        }
        if (jl_is_type_type(ty) && !jl_has_typevars(jl_tparam0(ty))) {
            jl_value_t *tp0 = jl_tparam0(ty);
            if (jl_subtype(arg, tp0, 0)) {
                *ret = mark_julia_type(ConstantInt::get(T_int1,1), jl_bool_type);
                JL_GC_POP();
                return true;
            }
            if (!jl_subtype(tp0, (jl_value_t*)jl_type_type, 0)) {
                if (jl_is_leaf_type(arg)) {
                    *ret = mark_julia_type(ConstantInt::get(T_int1,0), jl_bool_type);
                    JL_GC_POP();
                    return true;
                }
                if (jl_is_leaf_type(tp0)) {
                    jl_cgval_t arg1 = emit_expr(args[1], ctx);
                    *ret = mark_julia_type(
                            builder.CreateICmpEQ(emit_typeof(arg1),
                                                literal_pointer_val(tp0)),
                            jl_bool_type);
                    JL_GC_POP();
                    return true;
                }
            }
        }
    }

    else if (f->fptr == &jl_f_subtype && nargs == 2) {
        rt1 = expr_type(args[1], ctx);
        rt2 = expr_type(args[2], ctx);
        if (jl_is_type_type(rt1) && !jl_is_typevar(jl_tparam0(rt1)) &&
            jl_is_type_type(rt2) && !jl_is_typevar(jl_tparam0(rt2))) {
            int issub = jl_subtype(jl_tparam0(rt1), jl_tparam0(rt2), 0);
            // TODO: emit args[1] and args[2] in case of side effects?
            *ret = mark_julia_type(ConstantInt::get(T_int1, issub), jl_bool_type);
            JL_GC_POP();
            return true;
        }
    }

    else if (f->fptr == &jl_f_apply && nargs==3 && ctx->vaStack &&
             symbol_eq(args[3], ctx->vaName) && expr_type(args[2],ctx) == (jl_value_t*)jl_function_type) {
        // turn Core._apply(f, Tuple) ==> f(Tuple...) using the jlcall calling convention if Tuple is the vaStack allocation
        Value *theF = boxed(emit_expr(args[2], ctx), ctx);
        Value *theFptr = emit_nthptr_recast(
                theF,
                (ssize_t)(offsetof(jl_function_t,fptr)/sizeof(void*)),
                tbaa_func,
                jl_pfptr_llvmt);
        Value *nva = emit_n_varargs(ctx);
#ifdef _P64
        nva = builder.CreateTrunc(nva, T_int32);
#endif
        Value *r =
#ifdef LLVM37
            builder.CreateCall(prepare_call(theFptr), {theF,
                                builder.CreateGEP(ctx->argArray,
                                                  ConstantInt::get(T_size, ctx->nReqArgs)),
                                nva});
#else
            builder.CreateCall3(prepare_call(theFptr), theF,
                                builder.CreateGEP(ctx->argArray,
                                                  ConstantInt::get(T_size, ctx->nReqArgs)),
                                nva);
#endif
        *ret = mark_julia_type(r, expr_type(expr, ctx));
        JL_GC_POP();
        return true;
    }

    else if (f->fptr == &jl_f_tuple) {
        if (nargs == 0) {
            *ret = ghostValue(jl_typeof(jl_emptytuple));
            JL_GC_POP();
            return true;
        }
        if (ctx->linfo->inferred) {
            rt1 = expr_type(expr, ctx);
            if (jl_is_tuple_type(rt1) && jl_is_leaf_type(rt1) && nargs == jl_datatype_nfields(rt1)) {
                *ret = emit_new_struct(rt1, nargs+1, args, ctx);
                JL_GC_POP();
                return true;
            }
        }
    }

    else if (f->fptr == &jl_f_throw && nargs==1) {
        Value *arg1 = boxed(emit_expr(args[1], ctx), ctx);
        // emit a "conditional" throw so that codegen does't end up trying to emit code after an "unreachable" terminator
        raise_exception_unless(ConstantInt::get(T_int1,0), arg1, ctx);
        *ret = jl_cgval_t();
        JL_GC_POP();
        return true;
    }

    else if (f->fptr == &jl_f_arraylen && nargs==1) {
        jl_value_t *aty = expr_type(args[1], ctx); rt1 = aty;
        if (jl_is_array_type(aty)) {
            // todo: also allow e.g. Union of several array types
            jl_cgval_t arg1 = emit_expr(args[1], ctx);
            *ret = mark_julia_type(emit_arraylen(arg1, args[1], ctx), jl_long_type);
            JL_GC_POP();
            return true;
        }
    }

    else if (f->fptr == &jl_f_arraysize && nargs==2) {
        jl_value_t *aty = expr_type(args[1], ctx); rt1 = aty;
        jl_value_t *ity = expr_type(args[2], ctx); rt2 = ity;
        if (jl_is_array_type(aty) && ity == (jl_value_t*)jl_long_type) {
            jl_value_t *ndp = jl_tparam1(aty);
            if (jl_is_long(ndp)) {
                jl_cgval_t ary = emit_expr(args[1], ctx);
                size_t ndims = jl_unbox_long(ndp);
                if (jl_is_long(args[2])) {
                    uint32_t idx = (uint32_t)jl_unbox_long(args[2]);
                    if (idx > 0 && idx <= ndims) {
                        *ret = mark_julia_type(emit_arraysize(ary, args[1], idx, ctx), jl_long_type);
                        JL_GC_POP();
                        return true;
                    }
                    else if (idx > ndims) {
                        *ret = mark_julia_type(ConstantInt::get(T_size, 1), jl_long_type);
                        JL_GC_POP();
                        return true;
                    }
                }
                else {
                    Value *idx = emit_unbox(T_size,
                                            emit_unboxed(args[2], ctx), ity);
                    error_unless(builder.CreateICmpSGT(idx,
                                                      ConstantInt::get(T_size,0)),
                                 "arraysize: dimension out of range", ctx);
                    BasicBlock *outBB = BasicBlock::Create(getGlobalContext(),"outofrange",ctx->f);
                    BasicBlock *inBB = BasicBlock::Create(getGlobalContext(),"inrange");
                    BasicBlock *ansBB = BasicBlock::Create(getGlobalContext(),"arraysize");
                    builder.CreateCondBr(builder.CreateICmpSLE(idx,
                                                              ConstantInt::get(T_size, ndims)),
                                         inBB, outBB);
                    builder.SetInsertPoint(outBB);
                    Value *v_one = ConstantInt::get(T_size, 1);
                    builder.CreateBr(ansBB);
                    ctx->f->getBasicBlockList().push_back(inBB);
                    builder.SetInsertPoint(inBB);
                    Value *v_sz = emit_arraysize(ary, idx);
                    builder.CreateBr(ansBB);
                    ctx->f->getBasicBlockList().push_back(ansBB);
                    builder.SetInsertPoint(ansBB);
                    PHINode *result = builder.CreatePHI(T_size, 2);
                    result->addIncoming(v_one, outBB);
                    result->addIncoming(v_sz, inBB);
                    *ret = mark_julia_type(result, jl_long_type);
                    JL_GC_POP();
                    return true;
                }
            }
        }
    }

    else if (f->fptr == &jl_f_arrayref && nargs>=2) {
        jl_value_t *aty = expr_type(args[1], ctx); rt1 = aty;
        bool indexes_ok = true;
        for (size_t i=2; i <= nargs; i++) {
            if (expr_type(args[i], ctx) != (jl_value_t*)jl_long_type) {
                indexes_ok = false; break;
            }
        }
        if (jl_is_array_type(aty) && indexes_ok) {
            jl_value_t *ety = jl_tparam0(aty);
            if (!jl_is_typevar(ety)) {
                if (!jl_array_store_unboxed(ety))
                    ety = (jl_value_t*)jl_any_type;
                jl_value_t *ndp = jl_tparam1(aty);
                if (jl_is_long(ndp) || nargs==2) {
                    jl_cgval_t ary = emit_expr(args[1], ctx);
                    size_t nd = jl_is_long(ndp) ? jl_unbox_long(ndp) : 1;
                    Value *idx = emit_array_nd_index(ary, args[1], nd, &args[2], nargs-1, ctx);
                    if (jl_array_store_unboxed(ety) &&
                        ((jl_datatype_t*)ety)->size == 0) {
                        assert(jl_is_datatype(ety));
                        assert(((jl_datatype_t*)ety)->instance != NULL);
                        *ret = ghostValue(ety);
                    }
                    else {
                        *ret = typed_load(emit_arrayptr(ary, args[1], ctx), idx, ety, ctx, tbaa_user);
                    }
                    JL_GC_POP();
                    return true;
                }
            }
        }
    }

    else if (f->fptr == &jl_f_arrayset && nargs>=3) {
        jl_value_t *aty = expr_type(args[1], ctx); rt1 = aty;
        jl_value_t *vty = expr_type(args[2], ctx); rt2 = vty;
        bool indexes_ok = true;
        for (size_t i=3; i <= nargs; i++) {
            if (expr_type(args[i], ctx) != (jl_value_t*)jl_long_type) {
                indexes_ok = false; break;
            }
        }
        if (jl_is_array_type(aty) && indexes_ok) {
            jl_value_t *ety = jl_tparam0(aty);
            if (!jl_is_typevar(ety) && jl_subtype(vty, ety, 0)) {
                if (!jl_array_store_unboxed(ety))
                    ety = (jl_value_t*)jl_any_type;
                jl_value_t *ndp = jl_tparam1(aty);
                if (jl_is_long(ndp) || nargs==3) {
                    jl_cgval_t ary = emit_expr(args[1], ctx);
                    size_t nd = jl_is_long(ndp) ? jl_unbox_long(ndp) : 1;
                    Value *idx = emit_array_nd_index(ary, args[1], nd, &args[3], nargs-2, ctx);
                    bool isboxed = !jl_array_store_unboxed(ety);
                    if (!isboxed && ((jl_datatype_t*)ety)->size == 0) {
                        // no-op, but emit expr for possible effects
                        assert(jl_is_datatype(ety));
                        emit_expr(args[2],ctx,false);
                    }
                    else {
                        jl_cgval_t v = (ety == (jl_value_t*)jl_any_type ? emit_expr(args[2],ctx) : emit_unboxed(args[2],ctx));
                        PHINode* data_owner = NULL; // owner object against which the write barrier must check
                        if (isboxed) { // if not boxed we don't need a write barrier
                            assert(ary.isboxed);
                            Value *flags = emit_arrayflags(ary, ctx);
                            // the owner of the data is ary itself except if ary->how == 3
                            flags = builder.CreateAnd(flags, 3);
                            Value *is_owned = builder.CreateICmpEQ(flags, ConstantInt::get(T_int16, 3));
                            BasicBlock *curBB = builder.GetInsertBlock();
                            BasicBlock *ownedBB = BasicBlock::Create(getGlobalContext(), "array_owned", ctx->f);
                            BasicBlock *mergeBB = BasicBlock::Create(getGlobalContext(), "merge_own", ctx->f);
                            builder.CreateCondBr(is_owned, ownedBB, mergeBB);
                            builder.SetInsertPoint(ownedBB);
                            // load owner pointer
                            Value *own_ptr = builder.CreateLoad(
                                builder.CreateBitCast(builder.CreateConstGEP1_32(
                                    builder.CreateBitCast(ary.V,T_pint8), jl_array_data_owner_offset(nd)),
                                    jl_ppvalue_llvmt));
                            builder.CreateBr(mergeBB);
                            builder.SetInsertPoint(mergeBB);
                            data_owner = builder.CreatePHI(jl_pvalue_llvmt, 2);
                            data_owner->addIncoming(ary.V, curBB);
                            data_owner->addIncoming(own_ptr, ownedBB);
                        }
                        typed_store(emit_arrayptr(ary,args[1],ctx), idx, v,
                                    ety, ctx, tbaa_user, data_owner);
                    }
                    *ret = ary;
                    JL_GC_POP();
                    return true;
                }
            }
        }
    }

    else if (f->fptr == &jl_f_get_field && nargs==2) {
        if (jl_is_quotenode(args[2]) && jl_is_symbol(jl_fieldref(args[2],0))) {
            *ret = emit_getfield(args[1],
                                 (jl_sym_t*)jl_fieldref(args[2],0), ctx);
            if (ret->typ == (jl_value_t*)jl_any_type) // improve the type, if known from the expr
                *ret = remark_julia_type(*ret, expr_type(expr, ctx));
            JL_GC_POP();
            return true;
        }
        jl_datatype_t *stt = (jl_datatype_t*)expr_type(args[1], ctx);
        jl_value_t *fldt   = expr_type(args[2], ctx);

        // VA tuple
        if (ctx->vaStack && symbol_eq(args[1], ctx->vaName)) {
            Value *valen = emit_n_varargs(ctx);
            Value *idx = emit_unbox(T_size,
                                    emit_unboxed(args[2], ctx), fldt);
            idx = emit_bounds_check(
                    jl_cgval_t(builder.CreateGEP(ctx->argArray, ConstantInt::get(T_size, ctx->nReqArgs)), NULL),
                    NULL, idx, valen, ctx);
            idx = builder.CreateAdd(idx, ConstantInt::get(T_size, ctx->nReqArgs));
            *ret = mark_julia_type(
                    tbaa_decorate(tbaa_user,builder.CreateLoad(builder.CreateGEP(ctx->argArray,idx))),
                    expr_type(expr, ctx));
            JL_GC_POP();
            return true;
        }

        if (fldt == (jl_value_t*)jl_long_type && jl_is_leaf_type((jl_value_t*)stt)) {
            if ((jl_is_structtype(stt) || jl_is_tuple_type(stt)) && !jl_subtype((jl_value_t*)jl_module_type, (jl_value_t*)stt, 0)) {
                size_t nfields = jl_datatype_nfields(stt);
                jl_cgval_t strct = emit_expr(args[1], ctx);
                // integer index
                size_t idx;
                if (jl_is_long(args[2]) && (idx=jl_unbox_long(args[2])-1) < nfields) {
                    // known index
                    *ret = emit_getfield_knownidx(strct, idx, stt, ctx);
                    JL_GC_POP();
                    return true;
                }
                else {
                    // unknown index
                    Value *vidx = emit_unbox(T_size, emit_unboxed(args[2], ctx), (jl_value_t*)jl_long_type);
                    if (emit_getfield_unknownidx(ret, strct, vidx, stt, ctx)) {
                        if (ret->typ == (jl_value_t*)jl_any_type) // improve the type, if known from the expr
                            ret->typ = expr_type(expr, ctx);
                        JL_GC_POP();
                        return true;
                    }
                }
            }
        }
    }

    else if (f->fptr == &jl_f_set_field && nargs==3) {
        jl_datatype_t *sty = (jl_datatype_t*)expr_type(args[1], ctx);
        rt1 = (jl_value_t*)sty;
        if (jl_is_structtype(sty) && sty != jl_module_type &&
            jl_is_quotenode(args[2]) && jl_is_symbol(jl_fieldref(args[2],0))) {
            size_t idx = jl_field_index(sty,
                                        (jl_sym_t*)jl_fieldref(args[2],0), 0);
            if (idx != (size_t)-1) {
                jl_value_t *ft = jl_svecref(sty->types, idx);
                jl_value_t *rhst = expr_type(args[3], ctx);
                rt2 = rhst;
                if (jl_is_leaf_type((jl_value_t*)sty) && jl_subtype(rhst, ft, 0)) {
                    // TODO: attempt better codegen for approximate types
                    jl_cgval_t strct = emit_expr(args[1], ctx); // emit lhs
                    if (jl_field_isptr(sty, idx)) // emit rhs
                        *ret = emit_expr(args[3], ctx);
                    else
                        *ret = emit_unboxed(args[3], ctx);
                    emit_setfield(sty, strct, idx, *ret, ctx, true, true);
                    JL_GC_POP();
                    return true;
                }
            }
        }
        // TODO: faster code for integer index
    }

    else if (f->fptr == &jl_f_nfields && nargs==1) {
        if (ctx->vaStack && symbol_eq(args[1], ctx->vaName) && !ctx->vars[ctx->vaName].isAssigned) {
            *ret = mark_julia_type(emit_n_varargs(ctx), jl_long_type);
            JL_GC_POP();
            return true;
        }
        jl_value_t *aty = expr_type(args[1], ctx); rt1 = aty;
        if (jl_is_type_type(aty)) {
            jl_value_t *tp0 = jl_tparam0(aty);
            if (jl_is_leaf_type(tp0)) {
                emit_expr(args[1], ctx);
                assert(jl_is_datatype(tp0));
                *ret = mark_julia_type(ConstantInt::get(T_size, jl_datatype_nfields(tp0)), jl_long_type);
                JL_GC_POP();
                return true;
            }
        }
        else if (jl_is_leaf_type(aty)) {
            jl_cgval_t arg1 = emit_expr(args[1], ctx);
            Value *sz;
            if (aty == (jl_value_t*)jl_datatype_type)
                sz = emit_datatype_nfields(arg1);
            else
                sz = ConstantInt::get(T_size, jl_datatype_nfields(aty));
            *ret = mark_julia_type(sz, jl_long_type);
            JL_GC_POP();
            return true;
        }
    }

    else if (f->fptr == &jl_f_field_type && nargs==2) {
        jl_datatype_t *sty = (jl_datatype_t*)expr_type(args[1], ctx);
        rt1 = (jl_value_t*)sty;
        if (jl_is_type_type((jl_value_t*)sty) || sty == jl_datatype_type) {
            rt2 = expr_type(args[2], ctx); // index argument type
            if (rt2 == (jl_value_t*)jl_long_type) {
                jl_cgval_t ty = emit_expr(args[1], ctx);
                Value *types_svec = emit_datatype_types(ty);
                Value *types_len = emit_datatype_nfields(ty);
                Value *idx = emit_unbox(T_size, emit_unboxed(args[2], ctx), (jl_value_t*)jl_long_type);
                emit_bounds_check(ty, (jl_value_t*)jl_datatype_type, idx, types_len, ctx);
                Value *fieldtyp = builder.CreateLoad(builder.CreateGEP(builder.CreateBitCast(types_svec, jl_ppvalue_llvmt), idx));
                *ret = mark_julia_type(fieldtyp, expr_type(expr, ctx));
                JL_GC_POP();
                return true;
            }
        }
    }

    else if (f->fptr == &jl_f_sizeof && nargs == 1) {
        jl_datatype_t *sty = (jl_datatype_t*)expr_type(args[1], ctx);
        rt1 = (jl_value_t*)sty;
        if (jl_is_type_type((jl_value_t*)sty) && !jl_is_typevar(jl_tparam0(sty))) {
            sty = (jl_datatype_t*)jl_tparam0(sty);
        }
        if (jl_is_datatype(sty) && sty != jl_symbol_type && sty->name != jl_array_typename &&
            sty != jl_simplevector_type &&
            // exclude DataType, since each DataType has its own size, not sizeof(DataType).
            // this is issue #8798
            sty != jl_datatype_type) {
            if (jl_is_leaf_type((jl_value_t*)sty) ||
                (sty->name->names == jl_emptysvec && sty->size > 0)) {
                *ret = mark_julia_type(ConstantInt::get(T_size, sty->size), jl_long_type);
                JL_GC_POP();
                return true;
            }
        }
    }

    else if (f->fptr == &jl_f_instantiate_type && nargs > 0) {
        size_t i;
        for(i=1; i <= nargs; i++) {
            if (!is_constant(args[i], ctx))
                break;
        }
        if (i > nargs) {
            jl_value_t *ty = static_eval(expr, ctx, true, true);
            if (ty!=NULL && jl_is_leaf_type(ty)) {
                if (jl_has_typevars(ty)) {
                    // add root for types not cached. issue #7065
                    jl_add_linfo_root(ctx->linfo, ty);
                }
                *ret = mark_julia_const(ty);
                JL_GC_POP();
                return true;
            }
        }
    }
    // TODO: other known builtins
    JL_GC_POP();
    return false;
}

static Value *emit_jlcall(Value *theFptr, Value *theF, int argStart,
                          size_t nargs, jl_codectx_t *ctx)
{
    // call
    Value *myargs;
    if (nargs > 0)
        myargs = emit_temp_slot(argStart, ctx);
    else
        myargs = Constant::getNullValue(jl_ppvalue_llvmt);
#ifdef LLVM37
    Value *result = builder.CreateCall(prepare_call(theFptr), {theF, myargs,
                                        ConstantInt::get(T_int32,nargs)});
#else
    Value *result = builder.CreateCall3(prepare_call(theFptr), theF, myargs,
                                        ConstantInt::get(T_int32,nargs));
#endif
    ctx->gc.argDepth = argStart; // clear the args from the gcstack
    return result;
}

static Value *emit_jlcall(Value *theFptr, Value *theF, jl_value_t **args,
                          size_t nargs, jl_codectx_t *ctx)
{
    // emit arguments
    int argStart = ctx->gc.argDepth;
    for(size_t i=0; i < nargs; i++) {
        jl_cgval_t anArg = emit_expr(args[i], ctx, true, true);
        // put into argument space
        make_gcroot(boxed(anArg, ctx, expr_type(args[i],ctx)), ctx);
    }
    return emit_jlcall(theFptr, theF, argStart, nargs, ctx);
}

static jl_cgval_t emit_call_function_object(jl_function_t *f, Value *theF, Value *theFptr,
                                        bool specialized,
                                        jl_value_t **args, size_t nargs,
                                        jl_codectx_t *ctx)
{
    if (f!=NULL && specialized && f->linfo!=NULL && f->linfo->specFunctionObject!=NULL) {
        // emit specialized call site
        jl_value_t *jlretty = jl_ast_rettype(f->linfo, f->linfo->ast);
        Function *cf = (Function*)f->linfo->specFunctionObject;
        FunctionType *cft = cf->getFunctionType();
        size_t nfargs = cft->getNumParams();
        Value **argvals = (Value**) alloca(nfargs*sizeof(Value*));
        bool sret = cf->hasStructRetAttr();
        unsigned idx = 0;
        Value *result;
        if (sret) {
            result = emit_static_alloca(cft->getParamType(0)->getContainedType(0), ctx);
            argvals[idx] = result;
            idx++;
        }
        for(size_t i=0; i < nargs; i++) {
            Type *at = cft->getParamType(idx);
            jl_value_t *jt = jl_nth_slot_type(f->linfo->specTypes,i);
            Type *et = julia_type_to_llvm(jt);
            if (type_is_ghost(et)) {
                // Still emit the expression in case it has side effects
                emit_expr(args[i+1], ctx);
                continue;
            }
            if (at == jl_pvalue_llvmt) {
                jl_cgval_t origval = emit_expr(args[i+1], ctx);
                argvals[idx] = boxed(origval, ctx,expr_type(args[i+1],ctx));
                assert(dyn_cast<UndefValue>(argvals[idx]) == 0);
                // TODO: there should be a function emit_rooted that handles this, leaving
                // the value rooted if it was already, to avoid redundant stores.
                if (!origval.isboxed ||
                    (might_need_root(args[i+1]) && !is_stable_expr(args[i+1], ctx))) {
                    make_gcroot(argvals[idx], ctx);
                }
            }
            else if (et->isAggregateType()) {
                assert(at == PointerType::get(et, 0));
                jl_cgval_t arg = emit_unboxed(args[i+1], ctx);
                if (arg.isimmutable && !arg.needsgcroot && arg.ispointer) {
                    // can lazy load on demand, no copy needed
                    Value *argv = arg.V;
                    if (argv->getType() != at)
                        builder.CreatePointerCast(argv, at);
                    argvals[idx] = argv;
                }
                else {
                    Value *v = emit_unbox(et, arg, jt);
                    Value *p = emit_static_alloca(v->getType(), ctx);
                    builder.CreateStore(v, p);
                    argvals[idx] = p;
                }
            }
            else {
                assert(at == et);
                argvals[idx] = emit_unbox(et, emit_unboxed(args[i+1], ctx), jt);
            }
            idx++;
        }
        assert(idx == nfargs);
        CallInst *call = builder.CreateCall(prepare_call(cf), ArrayRef<Value*>(&argvals[0], nfargs));
        call->setAttributes(cf->getAttributes());
        return sret ? mark_julia_slot(result, jlretty) : mark_julia_type(call, jlretty);
    }
    return mark_julia_type(emit_jlcall(theFptr, theF, &args[1], nargs, ctx), jl_any_type); // (typ will be patched up by caller)
}

static Value *emit_is_function(Value *x, jl_codectx_t *ctx)
{
    Value *xty = emit_typeof(x);
    Value *isfunc =
        builder.CreateICmpEQ(xty, literal_pointer_val((jl_value_t*)jl_function_type));
    return isfunc;
}

static jl_cgval_t emit_call(jl_value_t **args, size_t arglen, jl_codectx_t *ctx, jl_value_t *expr)
{
    size_t nargs = arglen-1;
    Value *theFptr=NULL, *theF=NULL;
    jl_value_t *a0 = args[0];
    jl_value_t *hdtype;
    bool headIsGlobal = false;
    bool definitely_function = false;
    bool definitely_not_function = false;
    jl_cgval_t result;

    jl_function_t *f = (jl_function_t*)static_eval(a0, ctx, true);
    JL_GC_PUSH1(&f);
    if (f != NULL) {
        // function is a compile-time constant
        headIsGlobal = true;
        definitely_function = jl_is_func(f);
        definitely_not_function = !definitely_function;
        bool handled;
        if (jl_typeis(f, jl_intrinsic_type) || jl_is_func(f)) {
            handled = emit_known_call(&result, (jl_value_t*)f, args, nargs, ctx, &theFptr, &f, expr);
            assert(!jl_typeis(f,jl_intrinsic_type) || handled);
        }
        else {
            handled = emit_known_call(&result, (jl_value_t*)jl_module_call_func(ctx->module),
                                      args-1, nargs+1, ctx, &theFptr, &f, expr);
        }
        if (handled) {
            JL_GC_POP();
            return result;
        }
    }

    hdtype = expr_type(a0, ctx);
    definitely_function |= (hdtype == (jl_value_t*)jl_function_type);
    definitely_not_function |= (jl_is_leaf_type(hdtype) && !definitely_function);

    assert(!(definitely_function && definitely_not_function));

    int last_depth = ctx->gc.argDepth;

    if (definitely_not_function) {
        f = jl_module_call_func(ctx->module);
        bool handled = emit_known_call(NULL, (jl_value_t*)f, args-1, nargs+1, ctx, &theFptr, &f, expr);
        assert(!handled); (void)handled;
        if (theFptr == NULL) {
            just_emit_error("\"call\" is not a generic function", ctx);
            result = jl_cgval_t();
        }
        else {
            theF = literal_pointer_val((jl_value_t*)f);
            result = emit_call_function_object(f, theF, theFptr, true, args-1, nargs+1, ctx);
        }
    }
    else if (definitely_function) {
        bool specialized = true;
        if (theFptr == NULL) {
            specialized = false;
            if (f != NULL) {
                // builtin functions don't need the function object passed and are constant
                std::map<jl_fptr_t,Function*>::iterator it = builtin_func_map.find(f->fptr);
                if (it != builtin_func_map.end()) {
                    theFptr = (*it).second;
                    theF = V_null;
                }
            }
            if (theFptr == NULL) {
                Value *theFunc = boxed(emit_expr(args[0], ctx), ctx);
                if (!headIsGlobal && (jl_is_expr(a0) || jl_is_lambda_info(a0)))
                    make_gcroot(theFunc, ctx);
                // extract pieces of the function object
                // TODO: try extractvalue instead
                theFptr = emit_nthptr_recast(theFunc, (ssize_t)(offsetof(jl_function_t,fptr)/sizeof(void*)), tbaa_func, jl_pfptr_llvmt);
                theF = theFunc;
            }
        }
        else {
            theF = literal_pointer_val((jl_value_t*)f);
        }
        result = emit_call_function_object(f, theF, theFptr, specialized, args, nargs, ctx);
    }
    else {
        // either direct function, or use call(), based on run-time branch

        // emit "function" and arguments
        int argStart = ctx->gc.argDepth;
        Value *theFunc = boxed(emit_expr(args[0], ctx), ctx);
        make_gcroot(theFunc, ctx);
        for(size_t i=0; i < nargs; i++) {
            jl_cgval_t anArg = emit_expr(args[i+1], ctx);
            // put into argument space
            make_gcroot(boxed(anArg, ctx, expr_type(args[i+1],ctx)), ctx);
        }

        Value *isfunc = emit_is_function(theFunc, ctx);
        BasicBlock *funcBB1 = BasicBlock::Create(getGlobalContext(),"isf", ctx->f);
        BasicBlock *elseBB1 = BasicBlock::Create(getGlobalContext(),"notf");
        BasicBlock *mergeBB1 = BasicBlock::Create(getGlobalContext(),"mergef");
        builder.CreateCondBr(isfunc, funcBB1, elseBB1);

        builder.SetInsertPoint(funcBB1);
        // is function
        Value *myargs;
        if (nargs > 0)
            myargs = emit_temp_slot(argStart + 1, ctx); // argStart holds theFunc, argStart + 1 holds the start of the argument list
        else
            myargs = Constant::getNullValue(jl_ppvalue_llvmt); // no arguments
        theFptr = emit_nthptr_recast(theFunc, (ssize_t)(offsetof(jl_function_t,fptr)/sizeof(void*)), tbaa_func, jl_pfptr_llvmt);
#ifdef LLVM37
        Value *r1 = builder.CreateCall(prepare_call(theFptr), {theFunc, myargs,
                                        ConstantInt::get(T_int32,nargs)});
#else
        Value *r1 = builder.CreateCall3(prepare_call(theFptr), theFunc, myargs,
                                        ConstantInt::get(T_int32,nargs));
#endif
        builder.CreateBr(mergeBB1);
        ctx->f->getBasicBlockList().push_back(elseBB1);
        builder.SetInsertPoint(elseBB1);
        // not function
        myargs = emit_temp_slot(argStart, ctx);
        jl_value_t *call_func = (jl_value_t*)jl_module_call_func(ctx->module);
        Value *r2;
        if (!jl_is_gf(call_func)) {
            just_emit_error("\"call\" is not a generic function", ctx);
            r2 = UndefValue::get(jl_pvalue_llvmt);
        }
        else {
#ifdef LLVM37
            r2 = builder.CreateCall(prepare_call(jlapplygeneric_func),
                                    {literal_pointer_val(call_func),
                                     myargs,
                                     ConstantInt::get(T_int32, nargs + 1)});
#else
            r2 = builder.CreateCall3(prepare_call(jlapplygeneric_func),
                                     literal_pointer_val(call_func),
                                     myargs,
                                     ConstantInt::get(T_int32, nargs + 1));
#endif
        }
        builder.CreateBr(mergeBB1);
        ctx->f->getBasicBlockList().push_back(mergeBB1);
        builder.SetInsertPoint(mergeBB1);
        PHINode *ph = builder.CreatePHI(jl_pvalue_llvmt, 2);
        ph->addIncoming(r1, funcBB1);
        ph->addIncoming(r2, elseBB1);
        result = mark_julia_type(ph, jl_any_type);
    }
    if (result.typ == (jl_value_t*)jl_any_type)
        result = remark_julia_type(result, expr_type(expr, ctx)); // patch up typ if necessary

    ctx->gc.argDepth = last_depth; // remove the arguments from the gc stack
    JL_GC_POP();
    return result;
}

// --- accessing and assigning variables ---

static int is_global(jl_sym_t *s, jl_codectx_t *ctx)
{
    std::map<jl_sym_t*,jl_varinfo_t>::iterator it = ctx->vars.find(s);
    return (it == ctx->vars.end());
}

static void undef_var_error_if_null(Value *v, jl_sym_t *name, jl_codectx_t *ctx)
{
    Value *ok = builder.CreateICmpNE(v, V_null);
    BasicBlock *err = BasicBlock::Create(getGlobalContext(), "err", ctx->f);
    BasicBlock *ifok = BasicBlock::Create(getGlobalContext(), "ok");
    builder.CreateCondBr(ok, ifok, err);
    builder.SetInsertPoint(err);
    builder.CreateCall(prepare_call(jlundefvarerror_func), literal_pointer_val((jl_value_t*)name));
    builder.CreateUnreachable();
    ctx->f->getBasicBlockList().push_back(ifok);
    builder.SetInsertPoint(ifok);
}

// returns a jl_ppvalue_t location for the global variable m.s
// if the reference currently bound or assign == true,
//   pbnd will also be assigned with the binding address
static Value *global_binding_pointer(jl_module_t *m, jl_sym_t *s,
                                     jl_binding_t **pbnd, bool assign, jl_codectx_t *ctx)
{
    jl_binding_t *b = NULL;
    if (assign) {
        b = jl_get_binding_wr(m, s);
        assert(b != NULL);
    }
    else {
        b = jl_get_binding(m, s);
        if (b == NULL) {
            // var not found. switch to delayed lookup.
            Constant *initnul = ConstantPointerNull::get((PointerType*)jl_pvalue_llvmt);
            GlobalVariable *bindinggv =
                new GlobalVariable(*jl_Module, jl_pvalue_llvmt,
                                   false, GlobalVariable::PrivateLinkage,
                                   initnul, "delayedvar");
            Value *cachedval = builder.CreateLoad(bindinggv);
            BasicBlock *have_val = BasicBlock::Create(jl_LLVMContext, "found"),
                *not_found = BasicBlock::Create(jl_LLVMContext, "notfound");
            BasicBlock *currentbb = builder.GetInsertBlock();
            builder.CreateCondBr(builder.CreateICmpNE(cachedval, initnul), have_val, not_found);
            ctx->f->getBasicBlockList().push_back(not_found);
            builder.SetInsertPoint(not_found);
#ifdef LLVM37
            Value *bval = builder.CreateCall(prepare_call(jlgetbindingorerror_func),
                                              {literal_pointer_val((jl_value_t*)m),
                                              literal_pointer_val((jl_value_t*)s)});
#else
            Value *bval = builder.CreateCall2(prepare_call(jlgetbindingorerror_func),
                                              literal_pointer_val((jl_value_t*)m),
                                              literal_pointer_val((jl_value_t*)s));
#endif
            builder.CreateStore(bval, bindinggv);
            builder.CreateBr(have_val);
            ctx->f->getBasicBlockList().push_back(have_val);
            builder.SetInsertPoint(have_val);
            PHINode *p = builder.CreatePHI(jl_pvalue_llvmt, 2);
            p->addIncoming(cachedval, currentbb);
            p->addIncoming(bval, not_found);
            return julia_binding_gv(builder.CreateBitCast(p, jl_ppvalue_llvmt));
        }
        if (b->deprecated) cg_bdw(b, ctx);
    }
    if (pbnd) *pbnd = b;
    return julia_binding_gv(b);
}

static jl_cgval_t emit_checked_var(Value *bp, jl_sym_t *name, jl_codectx_t *ctx, bool isvol)
{
    assert(bp->getType() == jl_ppvalue_llvmt);
    Value *v = builder.CreateLoad(bp, isvol);
    // in unreachable code, there might be a poorly-typed instance of a variable
    // that has a concrete type everywhere it's actually used. tolerate this
    // situation by just skipping the NULL check if it wouldn't be valid. (issue #7836)
    if (v->getType() == jl_pvalue_llvmt)
        undef_var_error_if_null(v, name, ctx);
    return mark_julia_type(v, jl_any_type);
}

static jl_cgval_t emit_var(jl_sym_t *sym, jl_codectx_t *ctx, bool isboxed)
{
    bool isglobal = is_global(sym, ctx);
    if (isglobal) {
        // look for static parameter
        for(size_t i=0; i < jl_svec_len(ctx->sp); i+=2) {
            assert(jl_is_symbol(jl_svecref(ctx->sp, i)));
            if (sym == (jl_sym_t*)jl_svecref(ctx->sp, i)) {
                jl_value_t *sp = jl_svecref(ctx->sp, i+1);
                return mark_julia_const(sp);
            }
        }
        jl_binding_t *jbp=NULL;
        Value *bp = global_binding_pointer(ctx->module, sym, &jbp, false, ctx);
        assert(bp != NULL);
        if (jbp && jbp->value != NULL) {
            if (jbp->constp) {
                if (!isboxed && jl_isbits(jl_typeof(jbp->value)))
                    return emit_unboxed(jbp->value, ctx);
            }
            // double-check that a global variable is actually defined. this
            // can be a problem in parallel when a definition is missing on
            // one machine.
            return mark_julia_type(builder.CreateLoad(bp), jbp->constp ? jl_typeof(jbp->value) : (jl_value_t*)jl_any_type);
        }
        return emit_checked_var(bp, sym, ctx);
    }

    jl_varinfo_t &vi = ctx->vars[sym];
    if (vi.memloc) {
        Value *bp = vi.memloc;
        if (vi.isBox) {
            Instruction *load = builder.CreateLoad(bp);
            if (vi.closureidx != -1) {
                // if the jl_box_t in the closure env, it will be const in the function
                load = tbaa_decorate(tbaa_const, load);
            }
            bp = builder.CreatePointerCast(load, jl_ppvalue_llvmt);
        }
        if (vi.isArgument ||  // arguments are always defined
            ((vi.closureidx == -1 || !vi.isAssigned) && !vi.usedUndef)) {
            // if no undef usage was found by inference, and it's either not assigned or not in env it must be always defined
            Instruction *v = builder.CreateLoad(bp, vi.isVolatile);
            if (vi.closureidx != -1 && !vi.isAssigned) {
                // if it's in the closure env, but only assigned by the parent function, it will be const while in the child function
                v = tbaa_decorate(tbaa_const, v);
            }
            return mark_julia_type(v, vi.value.typ);
        }
        else {
            jl_cgval_t v = emit_checked_var(bp, sym, ctx, vi.isVolatile);
            v = remark_julia_type(v, vi.value.typ); // patch up typ, is possible
            return v;
        }
    }
    else if (vi.isVolatile && !vi.value.isghost) {
        // copy value to a non-volatile location
        assert(vi.value.ispointer);
        Type *T = julia_type_to_llvm(vi.value.typ)->getPointerTo();
        Value *v = vi.value.V;
        if (v->getType() != T)
            v = builder.CreatePointerCast(v, T);
        return mark_julia_type(builder.CreateLoad(v, true), vi.value.typ);
    }
    else {
        return vi.value;
    }
}

static void emit_assignment(jl_value_t *l, jl_value_t *r, jl_codectx_t *ctx)
{
    if (jl_is_gensym(l)) {
        ssize_t idx = ((jl_gensym_t*)l)->id;
        assert(idx >= 0);
        assert(!ctx->gensym_assigned.at(idx));
        jl_value_t *gensym_types = jl_lam_gensyms(ctx->ast);
        jl_value_t *declType = (jl_is_array(gensym_types) ? jl_cellref(gensym_types, idx) : (jl_value_t*)jl_any_type);
        jl_cgval_t slot; // slot is a jl_value_t or jl_value_t*
        if (store_unboxed_p(declType)) {
            Type *vtype = julia_struct_to_llvm(declType);
            assert(vtype != jl_pvalue_llvmt);
            if (type_is_ghost(vtype)) {
                slot = emit_expr(r, ctx);
            }
            else {
                slot = emit_unboxed(r, ctx);
                if (slot.ispointer) { // emit a copy of boxed isbits values. TODO: elid this copy if unnecessary
                    slot = mark_julia_type(
                            emit_unbox(julia_type_to_llvm(declType), slot, declType),
                            declType);
                }
            }
        }
        else {
            Value *rval = boxed(emit_expr(r, ctx, true), ctx);
            if (!is_stable_expr(r, ctx)) {
                // add a gc root for this GenSym node
                Value *bp = emit_local_slot(ctx->gc.argSpaceSize++, ctx);
                builder.CreateStore(rval, bp);
            }
            slot = mark_julia_type(rval, declType);
        }
        ctx->gensym_SAvalues.at(idx) = slot; // now gensym_SAvalues[idx] contains the SAvalue
        assert(ctx->gensym_assigned.at(idx) = true); // (assignment, not comparison test)
        return;
    }

    jl_sym_t *s = NULL;
    jl_binding_t *bnd = NULL;
    Value *bp = NULL;
    if (jl_is_symbol(l))
        s = (jl_sym_t*)l;
    else if (jl_is_symbolnode(l))
        s = jl_symbolnode_sym(l);
    else if (jl_is_globalref(l))
        bp = global_binding_pointer(jl_globalref_mod(l), jl_globalref_name(l), &bnd, true, ctx); // now bp != NULL
    else
        assert(false);
    if (bp == NULL && is_global(s, ctx)) {
        bp = global_binding_pointer(ctx->module, s, &bnd, true, ctx); // now bp != NULL
    }
    if (bp != NULL) { // it's a global
        assert(bnd);
        Value *rval = boxed(emit_expr(r, ctx, true),ctx);
#ifdef LLVM37
        builder.CreateCall(prepare_call(jlcheckassign_func),
                           {literal_pointer_val(bnd),
                            rval});
#else
        builder.CreateCall2(prepare_call(jlcheckassign_func),
                           literal_pointer_val(bnd),
                            rval);
#endif
        // Global variable. Does not need debug info because the debugger knows about
        // its memory location.
        return;
    }

    // it's a local variable or closure variable
    jl_varinfo_t &vi = ctx->vars[s];
    if (!vi.memloc && !vi.hasGCRoot && vi.used
            && !vi.isArgument && !is_stable_expr(r, ctx)) {
        Instruction *newroot = cast<Instruction>(emit_local_slot(ctx->gc.argSpaceSize++, ctx));
        newroot->removeFromParent(); // move it to the gc frame basic block so it can be reused as needed
        newroot->insertAfter(ctx->gc.last_gcframe_inst);
        vi.memloc = newroot;
        vi.hasGCRoot = true; // this has been discovered to need a gc root, add it now
        //TODO: move this logic after the emit_expr
    }

    if (vi.memloc || !vi.hasGCRoot) {
        // boxed or unused variables
        jl_cgval_t rval_info = emit_expr(r, ctx, true);
        if (!vi.used)
            return;
        Value *rval = boxed(rval_info, ctx);
        if (vi.memloc) {
            Value *bp = vi.memloc;
            if ((jl_is_symbol(r) || jl_is_symbolnode(r)) && (!rval_info.typ || rval_info.typ == jl_bottom_type)) {
                if (vi.usedUndef) {
                    // sometimes x = y::Union{} occurs
                    jl_sym_t *s;
                    if (jl_is_symbolnode(r))
                        s = jl_symbolnode_sym(r);
                    else
                        s = (jl_sym_t*)r;
                    builder.CreateCall(prepare_call(jlundefvarerror_func), literal_pointer_val((jl_value_t*)s));
                }
                return;
            }
            if (vi.isBox) {
                bp = builder.CreatePointerCast(builder.CreateLoad(bp), jl_ppvalue_llvmt);
            }
            builder.CreateStore(rval, bp, vi.isVolatile);
            if (vi.isBox) {
                // bp is a jl_box_t*
                emit_write_barrier(ctx, bp, rval);
            }
        }
        else {
            // SSA variable w/o gcroot, just track the value info
            assert(vi.isSA);
            if (store_unboxed_p(vi.value.typ) && rval_info.ispointer) { // emit a copy of boxed isbits values. TODO: elid this copy if unnecessary
                rval_info = mark_julia_type(
                        emit_unbox(julia_type_to_llvm(vi.value.typ), rval_info, vi.value.typ),
                        vi.value.typ);
            }
            vi.value = rval_info;
        }
        // add info to arravar list
        if (rval && !isa<UndefValue>(rval) && rval_info.isboxed) {
            // check isboxed in case rval isn't the right type (for example, on a dead branch),
            // so we don't try to assign it to the arrayvar info
            jl_arrayvar_t *av = arrayvar_for(l, ctx);
            if (av != NULL) {
                assign_arrayvar(*av, rval_info);
            }
        }
    }
    else if (vi.value.isghost) {
        // virtual store
        (void)emit_expr(r, ctx);
    }
    else {
        // store unboxed
        assert(vi.value.ispointer);
        builder.CreateStore(emit_unbox(
                    julia_type_to_llvm(vi.value.typ),
                    emit_unboxed(r, ctx),
                    vi.value.typ),
                vi.value.V, vi.isVolatile);
    }
}

// --- convert expression to code ---

static Value *emit_condition(jl_value_t *cond, const std::string &msg, jl_codectx_t *ctx)
{
    jl_cgval_t condV = emit_unboxed(cond, ctx);
    if (condV.typ == (jl_value_t*)jl_bool_type) {
        Value *cond = emit_unbox(T_int1, condV, (jl_value_t*)jl_bool_type);
        assert(cond->getType() == T_int1);
        return builder.CreateXor(cond, ConstantInt::get(T_int1,1));
    }
    emit_typecheck(condV, (jl_value_t*)jl_bool_type, msg, ctx);
    if (condV.isboxed) {
        return builder.CreateICmpEQ(condV.V, tbaa_decorate(tbaa_const, builder.CreateLoad(prepare_global(jlfalse_var))));
    }
    // not a boolean
    return ConstantInt::get(T_int1,0); // TODO: replace with Undef
}

static jl_cgval_t emit_expr(jl_value_t *expr, jl_codectx_t *ctx, bool isboxed, bool valuepos)
{
    if (jl_is_symbol(expr)) {
        if (!valuepos) return jl_cgval_t(); // value not used, no point in doing codegen for it
        jl_sym_t *sym = (jl_sym_t*)expr;
        return emit_var(sym, ctx, isboxed);
    }
    if (jl_is_symbolnode(expr)) {
        if (!valuepos) return jl_cgval_t(); // value not used, no point in doing codegen for it
        jl_sym_t *sym = jl_symbolnode_sym(expr);
        jl_value_t *typ = jl_symbolnode_type(expr);
        if (jl_is_typevar(typ))
            typ = ((jl_tvar_t*)typ)->ub;
        jl_cgval_t val = emit_var(sym, ctx, isboxed);
        if (val.isboxed)
            val = remark_julia_type(val, typ); // patch up typ to match SymbolNode.type
        return val; // patch up typ to match SymbolNode.type
    }
    if (jl_is_gensym(expr)) {
        if (!valuepos) return jl_cgval_t(); // value not used, no point in doing codegen for it
        ssize_t idx = ((jl_gensym_t*)expr)->id;
        assert(idx >= 0);
        //assert(ctx->gensym_assigned.at(idx));
        jl_cgval_t val = ctx->gensym_SAvalues.at(idx); // at this point, gensym_SAvalues[idx] actually contains the SAvalue
        return val;
    }
    if (jl_is_labelnode(expr)) {
        int labelname = jl_labelnode_label(expr);
        BasicBlock *bb = (*ctx->labels)[labelname];
        assert(bb);
        if (builder.GetInsertBlock()->getTerminator() == NULL) {
            builder.CreateBr(bb); // all BasicBlocks must exit explicitly
        }
        ctx->f->getBasicBlockList().push_back(bb);
        builder.SetInsertPoint(bb);
        return jl_cgval_t();
    }
    if (jl_is_linenode(expr)) {
        if (valuepos)
            jl_error("Linenode in value position");
        return jl_cgval_t();
    }
    if (jl_is_gotonode(expr)) {
        if (builder.GetInsertBlock()->getTerminator() == NULL) {
            int labelname = jl_gotonode_label(expr);
            BasicBlock *bb = (*ctx->labels)[labelname];
            assert(bb);
            builder.CreateBr(bb);
            BasicBlock *after = BasicBlock::Create(getGlobalContext(),
                                                   "br", ctx->f);
            builder.SetInsertPoint(after);
        }
        return jl_cgval_t();
    }
    if (jl_is_globalref(expr)) {
        return emit_getfield((jl_value_t*)jl_globalref_mod(expr), jl_globalref_name(expr), ctx);
    }
    if (jl_is_topnode(expr)) {
        jl_sym_t *var = (jl_sym_t*)jl_fieldref(expr,0);
        jl_module_t *mod = topmod(ctx);
        jl_binding_t *b = jl_get_binding(mod, var);
        if (b == NULL)
            b = jl_get_binding_wr(mod, var);
        Value *bp = julia_binding_gv(b);
        if (b->constp && b->value!=NULL) {
            return mark_julia_type(builder.CreateLoad(bp), jl_typeof(b->value));
        }
        return emit_checked_var(bp, var, ctx);
    }
    if (jl_is_newvarnode(expr)) {
        assert(!valuepos);
        jl_sym_t *var = (jl_sym_t*)jl_fieldref(expr,0);
        assert(!jl_is_gensym(var));
        assert(jl_is_symbol(var));
        jl_varinfo_t &vi = ctx->vars[var];
        Value *lv = vi.memloc;
        if (lv != NULL) {
            // create a new uninitialized variable
            if (vi.isBox) {
                builder.CreateStore(builder.CreateCall(prepare_call(jlbox_func), V_null), lv);
            }
            else if (lv->getType() == jl_ppvalue_llvmt && vi.usedUndef) {
                builder.CreateStore(V_null, lv);
            }
        }
        return jl_cgval_t();
    }
    if (jl_is_lambda_info(expr)) {
        return mark_julia_type(emit_lambda_closure(expr, ctx), jl_function_type);
    }
    if (!jl_is_expr(expr)) {
        int needroot = true;
        if (jl_is_quotenode(expr)) {
            expr = jl_fieldref(expr,0);
            if (jl_is_symbol(expr)) {
                needroot = false;
            }
        }
        // numeric literals
        if (jl_is_int32(expr)) {
            int32_t val = jl_unbox_int32(expr);
            if ((uint32_t)(val+512) < 1024) {
                // this can be gotten from the box cache
                needroot = false;
                expr = jl_box_int32(val);
            }
        }
        else if (jl_is_int64(expr)) {
            uint64_t val = jl_unbox_uint64(expr);
            if ((uint64_t)(val+512) < 1024) {
                // this can be gotten from the box cache
                needroot = false;
                expr = jl_box_int64(val);
            }
        }
        if (needroot) {
            jl_add_linfo_root(ctx->linfo, expr);
        }
        return mark_julia_const(expr);
    }

    jl_expr_t *ex = (jl_expr_t*)expr;
    jl_value_t **args = (jl_value_t**)jl_array_data(ex->args);
    jl_sym_t *head = ex->head;
    // this is object-disoriented.
    // however, this is a good way to do it because it should *not* be easy
    // to add new node types.
    if (head == goto_ifnot_sym) {
        jl_value_t *cond = args[0];
        int labelname = jl_unbox_long(args[1]);
        BasicBlock *ifso = BasicBlock::Create(getGlobalContext(), "if", ctx->f);
        BasicBlock *ifnot = (*ctx->labels)[labelname];
        assert(ifnot);
        // NOTE: if type inference sees a constant condition it behaves as if
        // the branch weren't there. But LLVM will not see constant conditions
        // this way until a later optimization pass, so it might see one of our
        // SSA vars as not dominating all uses. see issue #6068
        // Work around this by generating unconditional branches.
        if (cond == jl_true) {
            builder.CreateBr(ifso);
        }
        else if (cond == jl_false) {
            builder.CreateBr(ifnot);
        }
        else {
            Value *isfalse = emit_condition(cond, "if", ctx);
            builder.CreateCondBr(isfalse, ifnot, ifso);
        }
        builder.SetInsertPoint(ifso);
    }
    else if (head == call_sym) {
        return emit_call(args, jl_array_dim0(ex->args), ctx, (jl_value_t*)ex);
    }
    else if (head == assign_sym) {
        emit_assignment(args[0], args[1], ctx);
        if (valuepos) {
            return ghostValue(jl_void_type);
        }
    }
    else if (head == method_sym) {
        jl_value_t *mn = args[0];
        bool iskw = false;
        Value *theF = NULL;
        if (jl_is_expr(mn) || jl_is_globalref(mn)) {
            if (jl_is_expr(mn) && ((jl_expr_t*)mn)->head == kw_sym) {
                iskw = true;
                mn = jl_exprarg(mn,0);
            }
            theF = boxed(emit_expr(mn, ctx), ctx);
            if (!iskw) {
                mn = jl_fieldref(jl_exprarg(mn, 2), 0);
            }
        }
        if (jl_is_symbolnode(mn)) {
            mn = (jl_value_t*)jl_symbolnode_sym(mn);
        }
        assert(jl_is_symbol(mn));
        int last_depth = ctx->gc.argDepth;
        Value *name = literal_pointer_val(mn);
        jl_binding_t *bnd = NULL;
        Value *bp, *bp_owner = V_null;
        if (theF != NULL) {
            bp = make_gcroot(theF, ctx);
        }
        else {
            if (is_global((jl_sym_t*)mn, ctx)) {
                bnd = jl_get_binding_for_method_def(ctx->module, (jl_sym_t*)mn);
                bp = julia_binding_gv(bnd);
                bp_owner = literal_pointer_val((jl_value_t*)ctx->module);
            }
            else {
                jl_sym_t *s = (jl_sym_t*)mn;
                jl_varinfo_t &vi = ctx->vars[s];
                bp = vi.memloc;
                if (vi.isBox) {
                    // bp is a jl_box_t*
                    bp = builder.CreatePointerCast(builder.CreateLoad(bp), jl_ppvalue_llvmt);
                    bp_owner = builder.CreateBitCast(bp, jl_pvalue_llvmt);
                }
            }
        }
        if (jl_expr_nargs(ex) == 1) {
            Value *mdargs[4] = { name, bp, bp_owner, literal_pointer_val(bnd) };
            return mark_julia_type(
                    builder.CreateCall(prepare_call(jlgenericfunction_func), ArrayRef<Value*>(&mdargs[0], 4)),
                    jl_function_type);
        }
        else {
            Value *a1 = boxed(emit_expr(args[1], ctx),ctx);
            make_gcroot(a1, ctx);
            Value *a2 = boxed(emit_expr(args[2], ctx),ctx);
            make_gcroot(a2, ctx);
            Value *mdargs[9] =
                { name, bp, bp_owner, literal_pointer_val(bnd), a1, a2, literal_pointer_val(args[3]),
                  literal_pointer_val((jl_value_t*)jl_module_call_func(ctx->module)),
                  ConstantInt::get(T_int32, (int)iskw) };
            ctx->gc.argDepth = last_depth;
            return mark_julia_type(
                    builder.CreateCall(prepare_call(jlmethod_func), ArrayRef<Value*>(&mdargs[0], 9)),
                    jl_function_type);
        }
    }
    else if (head == const_sym) {
        jl_sym_t *sym = (jl_sym_t*)args[0];
        assert(jl_is_symbol(sym));
        jl_binding_t *bnd = NULL;
        if (is_global(sym, ctx)) {
            (void)global_binding_pointer(ctx->module, sym, &bnd, true, ctx); assert(bnd);
            builder.CreateCall(prepare_call(jldeclareconst_func),
                               literal_pointer_val(bnd));
        }
    }
    else if (head == null_sym) {
        return ghostValue(jl_void_type);
    }
    else if (head == static_typeof_sym) {
        jl_value_t *extype = expr_type((jl_value_t*)ex, ctx);
        if (jl_is_type_type(extype)) {
            extype = jl_tparam0(extype);
            if (jl_is_typevar(extype))
                extype = ((jl_tvar_t*)extype)->ub;
        }
        else {
            extype = (jl_value_t*)jl_any_type;
        }
        if (jl_is_tuple_type(extype))
            jl_add_linfo_root(ctx->linfo, extype);
        return mark_julia_const(extype);
    }
    else if (head == new_sym) {
        jl_value_t *ty = expr_type(args[0], ctx);
        size_t nargs = jl_array_len(ex->args);
        if (jl_is_type_type(ty) &&
            jl_is_datatype(jl_tparam0(ty)) &&
            jl_is_leaf_type(jl_tparam0(ty))) {
            return emit_new_struct(jl_tparam0(ty),nargs,args,ctx);
        }
        Value *typ = boxed(emit_expr(args[0], ctx), ctx);
        Value *val = emit_jlcall(jlnew_func, typ, &args[1], nargs-1, ctx);
        return mark_julia_type(val, ty);
    }
    else if (head == exc_sym) { // *jl_exception_in_transit
        return mark_julia_type(builder.CreateLoad(prepare_global(jlexc_var), /*isvolatile*/true), jl_any_type);
    }
    else if (head == leave_sym) {
        assert(jl_is_long(args[0]));
        builder.CreateCall(prepare_call(jlleave_func),
                           ConstantInt::get(T_int32, jl_unbox_long(args[0])));
    }
    else if (head == enter_sym) {
        assert(jl_is_long(args[0]));
        int labl = jl_unbox_long(args[0]);
        Value *jbuf = builder.CreateGEP((*ctx->handlers)[labl],
                                        ConstantInt::get(T_size,0));
        builder.CreateCall(prepare_call(jlenter_func), jbuf);
#ifndef _OS_WINDOWS_
#ifdef LLVM37
        CallInst *sj = builder.CreateCall(prepare_call(setjmp_func), { jbuf, ConstantInt::get(T_int32,0) });
#else
        CallInst *sj = builder.CreateCall2(prepare_call(setjmp_func), jbuf, ConstantInt::get(T_int32,0));
#endif
#else
        CallInst *sj = builder.CreateCall(prepare_call(setjmp_func), jbuf);
#endif
        // We need to mark this on the call site as well. See issue #6757
        sj->setCanReturnTwice();
        Value *isz = builder.CreateICmpEQ(sj, ConstantInt::get(T_int32,0));
        BasicBlock *tryblk = BasicBlock::Create(getGlobalContext(), "try",
                                                ctx->f);
        BasicBlock *handlr = (*ctx->labels)[labl];
        assert(handlr);
#ifdef _OS_WINDOWS_
        BasicBlock *cond_resetstkoflw_blk = BasicBlock::Create(getGlobalContext(), "cond_resetstkoflw", ctx->f);
        BasicBlock *resetstkoflw_blk = BasicBlock::Create(getGlobalContext(), "resetstkoflw", ctx->f);
        builder.CreateCondBr(isz, tryblk, cond_resetstkoflw_blk);
        builder.SetInsertPoint(cond_resetstkoflw_blk);
        builder.CreateCondBr(builder.CreateICmpEQ(
                    literal_pointer_val(jl_stackovf_exception),
                    builder.CreateLoad(prepare_global(jlexc_var), true)),
                resetstkoflw_blk, handlr);
        builder.SetInsertPoint(resetstkoflw_blk);
        builder.CreateCall(prepare_call(resetstkoflw_func)
#                          ifdef LLVM37
                           , {}
#                          endif
                           );
        builder.CreateBr(handlr);
#else
        builder.CreateCondBr(isz, tryblk, handlr);
#endif
        builder.SetInsertPoint(tryblk);
    }
    else if (head == boundscheck_sym) {
        if (jl_array_len(ex->args) > 0 &&
            jl_options.check_bounds == JL_OPTIONS_CHECK_BOUNDS_DEFAULT) {
            jl_value_t *arg = args[0];
            if (arg == jl_true) {
                ctx->boundsCheck.push_back(true);
            }
            else if (arg == jl_false) {
                ctx->boundsCheck.push_back(false);
            }
            else {
                if (!ctx->boundsCheck.empty())
                    ctx->boundsCheck.pop_back();
            }
        }
        return ghostValue(jl_void_type);
    }
    else if (head == copyast_sym) {
        jl_value_t *arg = args[0];
        if (jl_is_quotenode(arg)) {
            jl_value_t *arg1 = jl_fieldref(arg,0);
            if (!((jl_is_expr(arg1) && ((jl_expr_t*)arg1)->head!=null_sym) ||
                  jl_typeis(arg1,jl_array_any_type) || jl_is_quotenode(arg1))) {
                // elide call to jl_copy_ast when possible
                return emit_expr(arg, ctx);
            }
        }
        jl_cgval_t ast = emit_expr(arg, ctx);
        return mark_julia_type(builder.CreateCall(prepare_call(jlcopyast_func), boxed(ast, ctx)), ast.typ);
    }
    else if (head == simdloop_sym) {
        if (!llvm::annotateSimdLoop(builder.GetInsertBlock()))
            jl_printf(JL_STDERR, "WARNING: could not attach metadata for @simd loop.\n");
        return jl_cgval_t();
    }
    else if (head == meta_sym) {
        return ghostValue(jl_void_type);  // will change as new metadata gets added
    }
    else {
        if (!strcmp(head->name, "$"))
            jl_error("syntax: prefix \"$\" in non-quoted expression");
        if (jl_is_toplevel_only_expr(expr) &&
            ctx->linfo->name == anonymous_sym && ctx->vars.empty() &&
            ctx->linfo->module == jl_current_module) {
            // call interpreter to run a toplevel expr from inside a
            // compiled toplevel thunk.
            builder.CreateCall(prepare_call(jltopeval_func), literal_pointer_val(expr));
            jl_add_linfo_root(ctx->linfo, expr);
            return ghostValue(jl_void_type);
        }
        // some expression types are metadata and can be ignored
        if (valuepos || !(head == line_sym || head == type_goto_sym)) {
            if (head == abstracttype_sym || head == compositetype_sym ||
                head == bitstype_sym) {
                jl_errorf("type definition not allowed inside a local scope");
            }
            else if (head == macro_sym) {
                jl_errorf("macro definition not allowed inside a local scope");
            }
            else {
                jl_errorf("unsupported or misplaced expression \"%s\" in function %s",
                          head->name, ctx->linfo->name->name);
            }
        }
    }
    return jl_cgval_t();
}

// --- generate function bodies ---

extern "C" jl_svec_t *jl_svec_tvars_to_symbols(jl_svec_t *t);

// gc frame emission
static void allocate_gc_frame(size_t n_roots, BasicBlock *b0, jl_codectx_t *ctx)
{
    // allocate a placeholder gc frame
    jl_gcinfo_t *gc = &ctx->gc;
    gc->argSpaceSize = n_roots;
    gc->argDepth = 0;
    gc->maxDepth = 0;

    gc->gcframe = builder.CreateAlloca(jl_pvalue_llvmt, ConstantInt::get(T_int32, 0));
#ifdef JL_DEBUG_BUILD
    gc->gcframe->setName("gcrootframe");
#endif
    gc->first_gcframe_inst = BasicBlock::iterator(gc->gcframe);
    gc->argSlot = builder.CreateConstGEP1_32(gc->gcframe, 2);
#ifdef JL_DEBUG_BUILD
    gc->argSlot->setName("locals");
#endif
    gc->tempSlot = (GetElementPtrInst*)builder.CreateConstGEP1_32(gc->gcframe, 2);
#ifdef JL_DEBUG_BUILD
    gc->tempSlot->setName("temproots");
#endif
    gc->last_gcframe_inst = BasicBlock::iterator((Instruction*)gc->tempSlot);
}

static void clear_gc_frame(jl_gcinfo_t *gc)
{
    // replace instruction uses with Undef first to avoid LLVM assertion failures
    BasicBlock::iterator bbi = gc->first_gcframe_inst;
    while (1) {
        Instruction &iii = *bbi;
        Type *ty = iii.getType();
        if (ty != T_void)
            iii.replaceAllUsesWith(UndefValue::get(ty));
        if (bbi == gc->last_gcframe_inst) break;
        bbi++;
    }
    // Remove GC frame creation
    // (instructions from gc->gcframe to gc->last_gcframe_inst)
    BasicBlock::InstListType &il = gc->gcframe->getParent()->getInstList();
    il.erase(gc->first_gcframe_inst, gc->last_gcframe_inst);
    // erase() erases up *to* the end point; erase last inst too
    il.erase(gc->last_gcframe_inst);
}

static void
emit_gcpops(jl_codectx_t *ctx)
{
    Function *F = ctx->f;
    for(Function::iterator I = F->begin(), E = F->end(); I != E; ++I) {
        if (isa<ReturnInst>(I->getTerminator())) {
            builder.SetInsertPoint(I->getTerminator()); // set insert *before* Ret
            Instruction *gcpop =
                (Instruction*)builder.CreateConstGEP1_32(ctx->gc.gcframe, 1);
            builder.CreateStore(builder.CreatePointerCast(builder.CreateLoad(gcpop),
                                                      jl_ppvalue_llvmt),
                                prepare_global(jlpgcstack_var));
        }
    }
}

static void finalize_gc_frame(jl_codectx_t *ctx)
{
    jl_gcinfo_t *gc = &ctx->gc;
    if (gc->argSpaceSize + gc->maxDepth == 0) {
        // 0 roots; remove gc frame entirely
        clear_gc_frame(gc);
        return;
    }
    BasicBlock::iterator bbi(gc->gcframe);
    AllocaInst *newgcframe = gc->gcframe;
    builder.SetInsertPoint(++gc->last_gcframe_inst); // set insert *before* point, e.g. after the gcframe
    // Allocate the real GC frame
    // n_frames++;
    newgcframe->setOperand(0, ConstantInt::get(T_int32, 2 + gc->argSpaceSize + gc->maxDepth)); // fix up the size of the gc frame
    gc->tempSlot->setOperand(1, ConstantInt::get(T_int32, 2 + gc->argSpaceSize)); // fix up the offset to the temp slot space
    builder.CreateStore(ConstantInt::get(T_size, (gc->argSpaceSize + gc->maxDepth) << 1),
                        builder.CreateBitCast(builder.CreateConstGEP1_32(newgcframe, 0), T_psize));
    builder.CreateStore(builder.CreateLoad(prepare_global(jlpgcstack_var)),
                        builder.CreatePointerCast(builder.CreateConstGEP1_32(newgcframe, 1), PointerType::get(jl_ppvalue_llvmt,0)));
    builder.CreateStore(newgcframe, prepare_global(jlpgcstack_var));
    // Initialize the slots for temporary variables to NULL
    for (int i = 0; i < gc->argSpaceSize; i++) {
        Value *argTempi = emit_local_slot(i, ctx);
        builder.CreateStore(V_null, argTempi);
    }
    for (int i = 0; i < gc->maxDepth; i++) {
        Value *argTempi = emit_temp_slot(i, ctx);
        builder.CreateStore(V_null, argTempi);
    }
    emit_gcpops(ctx);
}

static Function *gen_cfun_wrapper(jl_function_t *ff, jl_value_t *jlrettype, jl_tupletype_t *argt, int64_t isref)
{
    jl_lambda_info_t *lam = ff->linfo;
    cFunctionList_t *list = (cFunctionList_t*)lam->cFunctionList;
    if (list != NULL) {
        size_t i;
        for (i = 0; i < list->len; i++) {
            if (list->data[i].isref == isref) {
                return list->data[i].f;
            }
        }
    }
    // Generate a c-callable wrapper
    Type *crt = ((isref&1) ? jl_pvalue_llvmt : julia_struct_to_llvm(jlrettype));
    if (crt == NULL)
        jl_error("cfunction: return type doesn't correspond to a C type");
    size_t i;
    size_t nargs = jl_nparams(argt);
    for(i=0; i < nargs; i++) {
        jl_value_t *tti = jl_nth_slot_type(lam->specTypes,i);
        if (tti == (jl_value_t*)jl_pointer_type) {
            jl_error("cfunction: argument type Ptr should have an element type, Ptr{T}");
        }
    }

    std::vector<Type*> fargt(0);
    std::vector<Type*> fargt_sig(0);
    Type* fargt_vasig;
    std::vector<bool> inRegList(0);
    std::vector<bool> byRefList(0);
    attr_type attrs;
    Type *prt = NULL;
    int sret = 0;
    std::string err_msg = generate_func_sig(&crt, &prt, sret, fargt, fargt_sig, fargt_vasig, inRegList, byRefList, attrs,
                                            ((isref&1) ? (jl_value_t*)jl_any_type : jlrettype), argt->parameters, nargs);
    if (!err_msg.empty())
        jl_error(err_msg.c_str());
    if (fargt.size() + sret != fargt_sig.size())
        jl_error("va_arg syntax not allowed for cfunction argument list");

    jl_compile(ff);
    if (!lam->functionObject) {
        jl_errorf("error compiling %s while creating cfunction", lam->name->name);
    }

    std::stringstream funcName;
    funcName << "jlcapi_" << lam->name->name << "_" << globalUnique++;

    // Backup the info for the nested compile
    JL_SIGATOMIC_BEGIN(); // no errors expected beyond this point
    BasicBlock *old = nested_compile ? builder.GetInsertBlock() : NULL;
    DebugLoc olddl = builder.getCurrentDebugLocation();
    bool last_n_c = nested_compile;
    nested_compile = true;
    jl_gc_inhibit_finalizers(nested_compile); // no allocations expected between the top of this function (when last scanned lam->cFunctionList) and here, which might have triggered running julia code

    // Create the Function stub
    Module *m;
#ifdef USE_MCJIT
    if (!imaging_mode) {
        m = new Module(funcName.str(), jl_LLVMContext);
        jl_setup_module(m,true);
    }
    else {
        m = shadow_module;
    }
#else
    m = jl_Module;
#endif

    Function *cw = Function::Create(FunctionType::get(sret ? T_void : prt, fargt_sig, false),
            imaging_mode ? GlobalVariable::InternalLinkage : GlobalVariable::ExternalLinkage,
            funcName.str(), m);
    cw->setAttributes(attrs);
    BasicBlock *b0 = BasicBlock::Create(jl_LLVMContext, "top", cw);
    builder.SetInsertPoint(b0);
    DebugLoc noDbg;
    builder.SetCurrentDebugLocation(noDbg);

    jl_codectx_t ctx;
    ctx.f = cw;
    ctx.linfo = lam;
    ctx.sret = false;
    allocate_gc_frame(0, b0, &ctx);

    // Save the Function object reference
    int len = (list ? list->len : 0) + 1;
    cFunctionList_t *list2 = (cFunctionList_t*)realloc(list, sizeof(*list)+sizeof(list->data[0])*len);
    if (!list2)
        jl_throw(jl_memory_exception);
    list2->len = len;
    list2->data[len-1].isref = isref;
    list2->data[len-1].f = cw;
    lam->cFunctionList = list2;

    // See whether this function is specsig or jlcall
    bool specsig, jlfunc_sret;
    Function *theFptr;
    if (lam->specFunctionObject != NULL) {
        theFptr = (Function*)lam->specFunctionObject;
        specsig = true;
        jlfunc_sret = theFptr->hasStructRetAttr();
    }
    else {
        theFptr = (Function*)lam->functionObject;
        specsig = false;
        jlfunc_sret = false;
    }
    assert(theFptr);

    // Alright, let's do this!
    // let's first emit the arguments
    std::vector<Value*> args;
    Function::arg_iterator AI = cw->arg_begin();
    Value *sretPtr = NULL;
    if (sret)
        sretPtr = AI++;

    Value *result;
    size_t FParamIndex = 0;
    if (jlfunc_sret) {
        if (sret)
            result = sretPtr;
        else
            result = builder.CreateAlloca(theFptr->getFunctionType()->getParamType(0)->getContainedType(0));
        args.push_back(result);
        FParamIndex++;
    }

    for (size_t i = 0; i < nargs; i++) {
        Value *val = AI++;
        jl_value_t *jargty = jl_nth_slot_type(lam->specTypes, i);

        // figure out how to unpack this type
        if (isref & (2<<i)) {
            if (!jl_isbits(jargty)) {
                val = builder.CreatePointerCast(val, jl_pvalue_llvmt);
            }
            else {
                Type *t = julia_type_to_llvm(jargty);
                if (type_is_ghost(t)) {
                    if (specsig) {
                        continue; // ghost types are skipped by the specsig method signature
                    }
                    else {
                        val = boxed(ghostValue(jargty), &ctx, jargty);
                    }
                }
                else {
                    val = builder.CreatePointerCast(val, t->getPointerTo());
                    val = builder.CreateAlignedLoad(val, 1); // make no alignment assumption about pointer from C
                }
            }
        }
        else {
            // undo whatever we might have done to this poor argument
            bool issigned = jl_signed_type && jl_subtype(jargty, (jl_value_t*)jl_signed_type, 0);
            val = llvm_type_rewrite(val, val->getType(), fargt[i], true, byRefList[i], issigned, &ctx);
        }

        // figure out how to repack this type
        Type *at = specsig ? theFptr->getFunctionType()->getParamType(FParamIndex++) : jl_pvalue_llvmt;
        if (val->getType() != at) {
            if (at == jl_pvalue_llvmt) {
                assert(jl_is_leaf_type(jargty));
                if (jl_datatype_nfields(jargty) == 0) {
                    val = literal_pointer_val(jl_new_struct_uninit((jl_datatype_t*)jargty));
                }
                else if (jl_isbits(jargty)) {
                    val = boxed(mark_julia_type(val, jargty), &ctx, jargty);
                }
                else {
                    Value *mem = emit_allocobj(jl_datatype_size(jargty));
                    builder.CreateStore(literal_pointer_val((jl_value_t*)jargty),
                                        emit_typeptr_addr(mem));
                    builder.CreateAlignedStore(val, builder.CreateBitCast(mem, val->getType()->getPointerTo()), 16); // julia's gc gives 16-byte aligned addresses
                    val = mem;
                }
                if (specsig)
                    make_gcroot(val, &ctx);
            }
            else if (val->getType()->isAggregateType()) {
                assert(at->isPointerTy() && at->getContainedType(0) == val->getType());
                // aggregate types are passed by pointer
                Value *loc = emit_static_alloca(val->getType(), &ctx);
                builder.CreateStore(val, loc);
                val = loc;
            }
            else {
                val = emit_unbox(at, mark_julia_type(val, jargty), jargty);
                assert(dyn_cast<UndefValue>(val) == 0);
            }
        }

        // add to argument list
        if (specsig)
            args.push_back(val);
        else
            make_gcroot(val, &ctx);
    }

    // Create the call
    Value *r;
    if (specsig) {
        CallInst *call = builder.CreateCall(prepare_call(theFptr), ArrayRef<Value*>(args));
        call->setAttributes(theFptr->getAttributes());
        if (jlfunc_sret)
            r = builder.CreateLoad(result);
        else
            r = call;
    }
    else {
        r = emit_jlcall(theFptr, literal_pointer_val((jl_value_t*)ff), 0, nargs, &ctx);
    }

    // Prepare the return value
    if (isref&1) {
        assert(!sret);
        // return a jl_value_t*
        if (r->getType() != jl_pvalue_llvmt) {
            r = boxed(mark_julia_type(r, jlrettype), &ctx, jlrettype);
        }
    }
    else if (sret && jlfunc_sret) {
        // nothing to do
    }
    else if (!type_is_ghost(crt)) {
        if (sret)
            prt = fargt_sig[0]->getContainedType(0); // sret is a PointerType
        bool issigned = jl_signed_type && jl_subtype(jlrettype, (jl_value_t*)jl_signed_type, 0);
        Value *v = julia_to_native(crt, jlrettype, mark_julia_type(r, jlrettype),
                false, false, false, false, false, 0, &ctx, NULL);
        r = llvm_type_rewrite(v, crt, prt, false, false, issigned, &ctx);
        if (sret)
            builder.CreateStore(r, sretPtr);
    }
    else {
        assert(type_is_ghost(prt));
        sret = true;
    }

    if (sret)
        builder.CreateRetVoid();
    else
        builder.CreateRet(r);
    finalize_gc_frame(&ctx);

#ifdef JL_DEBUG_BUILD
#ifdef LLVM35
    llvm::raw_fd_ostream out(1,false);
#endif
    if (
#ifdef LLVM35
        verifyFunction(*cw,&out)
#else
        verifyFunction(*cw,PrintMessageAction)
#endif
    ) {
        cw->dump();
        abort();
    }
#endif

#ifdef USE_MCJIT
    if (imaging_mode) {
        // Copy the function out of the shadow module
        Module *m = new Module("julia", jl_LLVMContext);
        jl_setup_module(m, true);
        FunctionMover mover(m, shadow_module);
        Function *clone = mover.CloneFunction(cw);
        FPM->run(*clone);
    }
    else {
        FPM->run(*cw);
    }
#endif

    // Restore the previous compile context
    if (old != NULL) {
        builder.SetInsertPoint(old);
        builder.SetCurrentDebugLocation(olddl);
    }
    nested_compile = last_n_c;
    jl_gc_inhibit_finalizers(nested_compile);
    JL_SIGATOMIC_END();

    return cw;
}

// generate a julia-callable function that calls f (AKA lam)
static Function *gen_jlcall_wrapper(jl_lambda_info_t *lam, jl_expr_t *ast, Function *f, bool sret)
{
    std::stringstream funcName;
    const std::string &fname = f->getName().str();
    funcName << "jlcall_";
    if (fname.compare(0, 6, "julia_") == 0)
        funcName << fname.substr(6);
    else
        funcName << fname;

    Function *w = Function::Create(jl_func_sig, imaging_mode ? GlobalVariable::InternalLinkage : GlobalVariable::ExternalLinkage,
                                   funcName.str(), f->getParent());
    addComdat(w);
    Function::arg_iterator AI = w->arg_begin();
    /* const Argument &fArg = */ *AI++;
    Value *argArray = AI++;
    /* const Argument &argCount = *AI++; */
    BasicBlock *b0 = BasicBlock::Create(jl_LLVMContext, "top", w);

    builder.SetInsertPoint(b0);
    DebugLoc noDbg;
    builder.SetCurrentDebugLocation(noDbg);

    jl_codectx_t ctx;
    ctx.f = w;
    ctx.linfo = lam;
    ctx.sret = false;
    allocate_gc_frame(0, b0, &ctx);

    size_t nargs = jl_array_dim0(jl_lam_args(ast));
    size_t nfargs = f->getFunctionType()->getNumParams();
    Value **args = (Value**) alloca(nfargs*sizeof(Value*));
    unsigned idx = 0;
    Value *result;
    if (sret) {
        result = builder.CreateAlloca(f->getFunctionType()->getParamType(0)->getContainedType(0));
        args[idx] = result;
        idx++;
    }
    for(size_t i=0; i < nargs; i++) {
        jl_value_t *ty = jl_nth_slot_type(lam->specTypes, i);
        Type *lty = julia_type_to_llvm(ty);
        if (lty != NULL && type_is_ghost(lty))
            continue;
        Value *argPtr = builder.CreateGEP(argArray,
                                          ConstantInt::get(T_size, i));
        Value *theArg = builder.CreateLoad(argPtr);
        if (lty != NULL && lty != jl_pvalue_llvmt) {
            theArg = builder.CreatePointerCast(theArg, PointerType::get(lty,0));
            if (!lty->isAggregateType()) // keep "aggregate" type values in place as pointers
                theArg = builder.CreateLoad(theArg);
        }
        assert(dyn_cast<UndefValue>(theArg) == NULL);
        args[idx] = theArg;
        idx++;
    }
    // TODO: consider pulling the function pointer out of fArg so these
    // wrappers can be reused for different functions of the same type.
    CallInst *call = builder.CreateCall(prepare_call(f), ArrayRef<Value*>(&args[0], nfargs));
    call->setAttributes(f->getAttributes());
    Value *r;
    if (sret || call->getType() != jl_pvalue_llvmt) {
        jl_value_t *ty = jl_ast_rettype(lam, (jl_value_t*)ast);
        jl_cgval_t r_typed = sret ? mark_julia_slot(result, ty) : mark_julia_type(call, ty);
        r = boxed(r_typed, &ctx);
    }
    else {
        r = call;
    }

    builder.CreateRet(r);
    finalize_gc_frame(&ctx);

    FPM->run(*w);

    return w;
}

// Compile to LLVM IR, using a specialized signature if applicable.
static Function *emit_function(jl_lambda_info_t *lam)
{
    // step 1. unpack AST and allocate codegen context for this function
    jl_expr_t *ast = (jl_expr_t*)lam->ast;
    jl_svec_t *sparams = NULL;
    JL_GC_PUSH2(&ast, &sparams);
    if (!jl_is_expr(ast)) {
        ast = (jl_expr_t*)jl_uncompress_ast(lam, (jl_value_t*)ast);
    }
    assert(jl_is_expr(ast));
    sparams = jl_svec_tvars_to_symbols(lam->sparams);
    //jl_printf((jl_value_t*)ast);
    //jl_printf(JL_STDOUT, "\n");
    std::map<jl_sym_t*, jl_arrayvar_t> arrayvars;
    std::map<int, BasicBlock*> labels;
    std::map<int, Value*> handlers;
    jl_codectx_t ctx;
    ctx.arrayvars = &arrayvars;
    ctx.labels = &labels;
    ctx.handlers = &handlers;
    ctx.module = lam->module;
    ctx.ast = ast;
    ctx.sp = sparams;
    ctx.linfo = lam;
    ctx.funcName = lam->name->name;
    ctx.vaName = NULL;
    ctx.vaStack = false;
    ctx.boundsCheck.push_back(true);

    // step 2. process var-info lists to see what vars are captured, need boxing
    jl_value_t *gensym_types = jl_lam_gensyms(ast);
    int n_gensyms = (jl_is_array(gensym_types) ? jl_array_len(gensym_types) : jl_unbox_gensym(gensym_types));
    jl_array_t *largs = jl_lam_args(ast);
    size_t largslen = jl_array_dim0(largs);
    jl_array_t *vinfos = jl_lam_vinfo(ast);
    size_t vinfoslen = jl_array_dim0(vinfos);
    jl_array_t *captvinfos = jl_lam_capt(ast);
    size_t captvinfoslen = jl_array_dim0(captvinfos);
    size_t nreq = largslen;
    int va = 0;
    if (!lam->specTypes)
        lam->specTypes = jl_anytuple_type;
    if (nreq > 0 && jl_is_rest_arg(jl_cellref(largs,nreq-1))) {
        nreq--;
        va = 1;
        ctx.vaName = jl_decl_var(jl_cellref(largs,nreq));
    }
    ctx.nReqArgs = nreq;

    size_t i;
    for(i=0; i < nreq; i++) {
        jl_value_t *arg = jl_cellref(largs,i);
        jl_sym_t *argname = jl_decl_var(arg);
        jl_varinfo_t &varinfo = ctx.vars[argname];
        varinfo.isArgument = true;
        jl_value_t *ty = lam->specTypes ? jl_nth_slot_type(lam->specTypes, i) : (jl_value_t*)jl_any_type;
        varinfo.value = mark_julia_type((Value*)NULL, ty);
    }
    if (va) {
        jl_varinfo_t &varinfo = ctx.vars[ctx.vaName];
        varinfo.isArgument = true;
        varinfo.value = mark_julia_type((Value*)NULL, jl_tuple_type);
    }

    for(i=0; i < vinfoslen; i++) {
        jl_array_t *vi = (jl_array_t*)jl_cellref(vinfos, i);
        assert(jl_is_array(vi));
        jl_sym_t *vname = ((jl_sym_t*)jl_cellref(vi,0));
        assert(jl_is_symbol(vname));
        jl_varinfo_t &varinfo = ctx.vars[vname];
        varinfo.isAssigned = (jl_vinfo_assigned(vi)!=0);
        varinfo.isCaptured = (jl_vinfo_capt(vi)!=0);
        if (varinfo.isCaptured && varinfo.isAssigned)
            varinfo.isBox = true;
        varinfo.escapes = varinfo.isCaptured;
        if (varinfo.isCaptured)
            varinfo.used = true;
        varinfo.isSA = (jl_vinfo_sa(vi)!=0);
        varinfo.usedUndef = (jl_vinfo_usedundef(vi)!=0) || (!varinfo.isArgument && !lam->inferred);
        jl_value_t *typ = jl_cellref(vi,1);
        if (!jl_is_type(typ))
            typ = (jl_value_t*)jl_any_type;
        varinfo.value = mark_julia_type((Value*)NULL, typ);
    }
    bool hasCapt = (captvinfoslen > 0);
    for(i=0; i < captvinfoslen; i++) {
        jl_array_t *vi = (jl_array_t*)jl_cellref(captvinfos, i);
        assert(jl_is_array(vi));
        jl_sym_t *vname = ((jl_sym_t*)jl_cellref(vi,0));
        assert(jl_is_symbol(vname));
        jl_varinfo_t &varinfo = ctx.vars[vname];
        varinfo.closureidx = i;
        varinfo.isAssigned = (jl_vinfo_assigned(vi)!=0);
        varinfo.isCaptured = true;
        if (varinfo.isAssigned)
            varinfo.isBox = true;
        varinfo.escapes = true;
        varinfo.used = true;
        varinfo.usedUndef = (jl_vinfo_usedundef(vi)!=0) || !lam->inferred;
        jl_value_t *typ = jl_cellref(vi,1);
        if (!jl_is_type(typ))
            typ = (jl_value_t*)jl_any_type;
        varinfo.value = mark_julia_type((Value*)NULL, typ);
        varinfo.hasGCRoot = true;
    }

    // step 3. some variable analysis

    // finish recording escape info
    simple_escape_analysis((jl_value_t*)ast, true, &ctx);

    // determine which vars need to be volatile
    jl_array_t *stmts = jl_lam_body(ast)->args;
    mark_volatile_vars(stmts, ctx.vars);

    // step 4. determine function signature
    jl_value_t *jlrettype = jl_ast_rettype(lam, (jl_value_t*)ast);
    Function *f = NULL;

    bool specsig = false;
    if (!va && !hasCapt && lam->specTypes != jl_anytuple_type && lam->inferred) {
        // no captured vars and not vararg
        // consider specialized signature
        for(size_t i=0; i < jl_nparams(lam->specTypes); i++) {
            if (isbits_spec(jl_tparam(lam->specTypes, i))) { // assumes !va
                specsig = true;
                break;
            }
        }
        if (jl_nparams(lam->specTypes) == 0)
            specsig = true;
        if (isbits_spec(jlrettype))
            specsig = true;
    }

    std::stringstream funcName;
    // try to avoid conflicts in the global symbol table
    funcName << "julia_" << lam->name->name;

    Module *m;
#ifdef USE_MCJIT
    if (!imaging_mode) {
        m = new Module(funcName.str(), jl_LLVMContext);
        jl_setup_module(m,true);
    }
    else {
        m = shadow_module;
    }
#else
    m = jl_Module;
#endif
    funcName << "_" << globalUnique++;

    ctx.sret = false;
    if (specsig) { // assumes !va
        std::vector<Type*> fsig(0);
        Type *rt = (jlrettype == (jl_value_t*)jl_void_type ? T_void : julia_type_to_llvm(jlrettype));
        if (rt != jl_pvalue_llvmt && rt != T_void && deserves_sret(jlrettype, rt)) {
            ctx.sret = true;
            fsig.push_back(rt->getPointerTo());
            rt = T_void;
        }
        for(size_t i=0; i < jl_nparams(lam->specTypes); i++) {
            Type *ty = julia_type_to_llvm(jl_tparam(lam->specTypes,i));
            if (type_is_ghost(ty))
                continue;
            if (ty->isAggregateType()) // aggregate types are passed by pointer
                ty = PointerType::get(ty,0);
            fsig.push_back(ty);
        }
        f = Function::Create(FunctionType::get(rt, fsig, false),
                             imaging_mode ? GlobalVariable::InternalLinkage : GlobalVariable::ExternalLinkage,
                             funcName.str(), m);
        if (ctx.sret)
            f->addAttribute(1, Attribute::StructRet);
        addComdat(f);
        if (lam->specFunctionObject == NULL) {
            lam->specFunctionObject = (void*)f;
            lam->specFunctionID = jl_assign_functionID(f);
        }
        if (lam->functionObject == NULL) {
            Function *fwrap = gen_jlcall_wrapper(lam, ast, f, ctx.sret);
            lam->functionObject = (void*)fwrap;
            lam->functionID = jl_assign_functionID(fwrap);
        }
    }
    else {
        f = Function::Create(jl_func_sig, imaging_mode ? GlobalVariable::InternalLinkage : GlobalVariable::ExternalLinkage,
                             funcName.str(), m);
        addComdat(f);
        if (lam->functionObject == NULL) {
            lam->functionObject = (void*)f;
            lam->functionID = jl_assign_functionID(f);
        }
    }
    if (jlrettype == (jl_value_t*)jl_bottom_type)
        f->setDoesNotReturn();
#if defined(_OS_WINDOWS_) && !defined(_CPU_X86_64_)
    // tell Win32 to realign the stack to the next 16-byte boundary
    // upon entry to any function. This achieves compatibility
    // with both MinGW-GCC (which assumes an 16-byte-aligned stack) and
    // i686 Windows (which uses a 4-byte-aligned stack)
    AttrBuilder *attr = new AttrBuilder();
    attr->addStackAlignmentAttr(16);
    f->addAttributes(AttributeSet::FunctionIndex,
        AttributeSet::get(f->getContext(),
            AttributeSet::FunctionIndex,*attr));
#endif

#if defined(_OS_WINDOWS_) && defined(_CPU_X86_64_) && LLVM35
    f->setHasUWTable(); // force NeedsWinEH
#endif

#ifdef JL_DEBUG_BUILD
    f->addFnAttr(Attribute::StackProtectReq);
#endif
    ctx.f = f;

    // step 5. set up debug info context and create first basic block
    bool in_user_code = !jl_is_submodule(lam->module, jl_base_module) && !jl_is_submodule(lam->module, jl_core_module);
    bool do_coverage = jl_options.code_coverage == JL_LOG_ALL || (jl_options.code_coverage == JL_LOG_USER && in_user_code);
    bool do_malloc_log = jl_options.malloc_log  == JL_LOG_ALL || (jl_options.malloc_log    == JL_LOG_USER && in_user_code);
    jl_value_t *stmt = skip_meta(stmts);
    std::string filename = "no file";
    char *dbgFuncName = lam->name->name;
    int lno = -1;
    // look for initial (line num filename [funcname]) node, [funcname] for kwarg methods.
    if (jl_is_linenode(stmt)) {
        lno = jl_linenode_line(stmt);
        filename = jl_linenode_file(stmt)->name;
    }
    else if (jl_is_expr(stmt) && ((jl_expr_t*)stmt)->head == line_sym &&
             jl_array_dim0(((jl_expr_t*)stmt)->args) > 0) {
        jl_value_t *a1 = jl_exprarg(stmt,0);
        if (jl_is_long(a1))
            lno = jl_unbox_long(a1);
        if (jl_array_dim0(((jl_expr_t*)stmt)->args) > 1) {
            a1 = jl_exprarg(stmt,1);
            if (jl_is_symbol(a1))
                filename = ((jl_sym_t*)a1)->name;
            if (jl_array_dim0(((jl_expr_t*)stmt)->args) > 2) {
                a1 = jl_exprarg(stmt,2);
                if (jl_is_symbol(a1))
                    dbgFuncName = ((jl_sym_t*)a1)->name;
            }
        }
    }
    ctx.lineno = lno;

    DIBuilder dbuilder(*m);
    ctx.dbuilder = &dbuilder;
#ifdef LLVM37
    DIFile *topfile = NULL;
    DISubprogram *SP;
#else
    DIFile topfile;
    DISubprogram SP;
#endif

    BasicBlock *b0 = BasicBlock::Create(jl_LLVMContext, "top", f);
    builder.SetInsertPoint(b0);

    //jl_printf(JL_STDERR, "\n*** compiling %s at %s:%d\n\n",
    //           lam->name->name, filename.c_str(), lno);

    DebugLoc noDbg;
    ctx.debug_enabled = true;
    if (dbgFuncName[0] == 0) {
        // special value: if function name is empty, disable debug info
        builder.SetCurrentDebugLocation(noDbg);
        ctx.debug_enabled = false;
        do_coverage = false;
        do_malloc_log = false;
    }
    else {
        // TODO: Fix when moving to new LLVM version
        #ifndef LLVM34
        dbuilder.createCompileUnit(0x01, filename, ".", "julia", true, "", 0);
        #elif LLVM37
        DICompileUnit *CU = dbuilder.createCompileUnit(0x01, filename, ".", "julia", true, "", 0);
        #else
        DICompileUnit CU = dbuilder.createCompileUnit(0x01, filename, ".", "julia", true, "", 0);
        assert(CU.Verify());
        #endif

#ifdef LLVM37
        DISubroutineType *subrty;
#elif LLVM36
        DISubroutineType subrty;
#else
        DICompositeType subrty;
#endif

        if (!specsig) {
            subrty = jl_di_func_sig;
        }
        else {
#ifdef LLVM36
            std::vector<Metadata*> ditypes(0);
#else
            std::vector<Value*> ditypes(0);
#endif
            for(size_t i=0; i < jl_nparams(lam->specTypes); i++) { // assumes !va
                if (ctx.vars[jl_decl_var(jl_cellref(largs,i))].value.isghost)
                    continue;
                ditypes.push_back(julia_type_to_di(jl_tparam(lam->specTypes,i),ctx.dbuilder,false));
            }
#ifdef LLVM36
            subrty = ctx.dbuilder->createSubroutineType(topfile,ctx.dbuilder->getOrCreateTypeArray(ditypes));
#else
            subrty = ctx.dbuilder->createSubroutineType(topfile,ctx.dbuilder->getOrCreateArray(ditypes));
#endif
        }

        topfile = dbuilder.createFile(filename, ".");
        #ifndef LLVM34
        SP = dbuilder.createFunction((DIDescriptor)dbuilder.getCU(),
        #else
        SP = dbuilder.createFunction(CU,
        #endif
                                    dbgFuncName,  // Name
                                    f->getName(), // LinkageName
                                    topfile,       // File
                                    0,            // LineNo
                                    subrty,       // Ty
                                    false,        // isLocalToUnit
                                    true,         // isDefinition
                                    0,            // ScopeLine
                                    0,            // Flags
                                    true,         // isOptimized
                                    f);           // Fn
        // set initial line number
        builder.SetCurrentDebugLocation(DebugLoc::get(lno, 0, (MDNode*)SP, NULL));
        #ifndef LLVM37
        assert(SP.Verify() && SP.describes(f) && SP.getFunction() == f);
        #endif
    }

    if (ctx.debug_enabled) {
        // Go over all arguments and local variables and initialize their debug information
        for(i=0; i < nreq; i++) {
            jl_sym_t *argname = jl_decl_var(jl_cellref(largs,i));
            jl_varinfo_t &varinfo = ctx.vars[argname];
#ifdef LLVM38
            varinfo.dinfo = ctx.dbuilder->createParameterVariable(
                SP,                                 // Scope (current function will be fill in later)
                argname->name,                      // Variable name
                ctx.sret + i + 1,                                // Argument number (1-based)
                topfile,                            // File
                ctx.lineno == -1 ? 0 : ctx.lineno,  // Line
                // Variable type
                julia_type_to_di(varinfo.value.typ,ctx.dbuilder,specsig));
#else
            varinfo.dinfo = ctx.dbuilder->createLocalVariable(
                llvm::dwarf::DW_TAG_arg_variable,    // Tag
                SP,         // Scope (current function will be fill in later)
                argname->name,    // Variable name
                topfile,                    // File
                ctx.lineno == -1 ? 0 : ctx.lineno,             // Line (for now, use lineno of the function)
                julia_type_to_di(varinfo.value.typ, ctx.dbuilder, specsig), // Variable type
                false,                  // May be optimized out
                0,                      // Flags (TODO: Do we need any)
                ctx.sret + i + 1);                   // Argument number (1-based)
#endif
        }
        if (va) {
#ifdef LLVM38
            ctx.vars[ctx.vaName].dinfo = ctx.dbuilder->createParameterVariable(
                SP,                     // Scope (current function will be fill in later)
                ctx.vaName->name,       // Variable name
                ctx.sret + nreq + 1,               // Argument number (1-based)
                topfile,                    // File
                ctx.lineno == -1 ? 0 : ctx.lineno,             // Line (for now, use lineno of the function)
                julia_type_to_di(ctx.vars[ctx.vaName].value.typ, ctx.dbuilder, false));
#else
            ctx.vars[ctx.vaName].dinfo = ctx.dbuilder->createLocalVariable(
                llvm::dwarf::DW_TAG_arg_variable,   // Tag
                SP,                                 // Scope (current function will be fill in later)
                ctx.vaName->name,                   // Variable name
                topfile,                             // File
                ctx.lineno == -1 ? 0 : ctx.lineno,  // Line (for now, use lineno of the function)
                julia_type_to_di(ctx.vars[ctx.vaName].value.typ, ctx.dbuilder, false),      // Variable type
                false,                  // May be optimized out
                0,                      // Flags (TODO: Do we need any)
                ctx.sret + nreq + 1);              // Argument number (1-based)
#endif
        }
        for(i=0; i < vinfoslen; i++) {
            jl_sym_t *s = (jl_sym_t*)jl_cellref(jl_cellref(vinfos,i),0);
            jl_varinfo_t &varinfo = ctx.vars[s];
            if (varinfo.isArgument)
                continue;
#ifdef LLVM38
            varinfo.dinfo = ctx.dbuilder->createAutoVariable(
#else
            varinfo.dinfo = ctx.dbuilder->createLocalVariable(
                llvm::dwarf::DW_TAG_auto_variable,    // Tag
#endif
                SP,                     // Scope (current function will be fill in later)
                s->name,                // Variable name
                topfile,                 // File
                ctx.lineno == -1 ? 0 : ctx.lineno, // Line (for now, use lineno of the function)
                julia_type_to_di(varinfo.value.typ, ctx.dbuilder, specsig), // Variable type
                false,                  // May be optimized out
                0                       // Flags (TODO: Do we need any)
#ifndef LLVM38
                ,0                      // Argument number (1-based)
#endif
                );
        }
        for(i=0; i < captvinfoslen; i++) {
            jl_array_t *vi = (jl_array_t*)jl_cellref(captvinfos, i);
            assert(jl_is_array(vi));
            jl_sym_t *vname = ((jl_sym_t*)jl_cellref(vi,0));
            assert(jl_is_symbol(vname));
            jl_varinfo_t &varinfo = ctx.vars[vname];
#ifdef LLVM38
            varinfo.dinfo = ctx.dbuilder->createAutoVariable(
#else
            varinfo.dinfo = ctx.dbuilder->createLocalVariable(
                llvm::dwarf::DW_TAG_auto_variable,    // Tag
#endif
                SP,                     // Scope (current function will be filled in later)
                vname->name,            // Variable name
                topfile,                 // File
                ctx.lineno == -1 ? 0 : ctx.lineno, // Line (for now, use lineno of the function)
                julia_type_to_di(varinfo.value.typ, ctx.dbuilder, specsig), // Variable type
                false,                  // May be optimized out
                0                       // Flags (TODO: Do we need any)
#ifndef LLVM38
                ,0                      // Argument number (1-based)
#endif
                );
        }
    }

#ifdef LLVM37
    std::map<jl_sym_t *, DIFile *> filescopes;
#else
    std::map<jl_sym_t *, MDNode *> filescopes;
#endif

    Value *fArg=NULL, *argArray=NULL, *argCount=NULL;
    if (!specsig) {
        Function::arg_iterator AI = f->arg_begin();
        fArg = AI++;
        argArray = AI++;
        argCount = AI++;
        ctx.argArray = argArray;
        ctx.argCount = argCount;

#ifdef LLVM36
        // Declare arguments early so llvm in case any of the below emits basic blocks
        // before we get to loading local variables
        for(i=0; i < nreq; i++) {
            jl_sym_t *s = jl_decl_var(jl_cellref(largs,i));
            if (ctx.vars[s].dinfo != (MDNode*)NULL) {
                SmallVector<int64_t, 9> addr;
                addr.push_back(llvm::dwarf::DW_OP_plus);
                addr.push_back(i * sizeof(void*));
                //addr.push_back(llvm::dwarf::DW_OP_deref);
#ifdef LLVM37
                ctx.dbuilder->insertDbgValueIntrinsic(argArray, 0, ctx.vars[s].dinfo,
                ctx.dbuilder->createExpression(addr),
                builder.getCurrentDebugLocation().get(), builder.GetInsertBlock());
#else
                ctx.dbuilder->insertDbgValueIntrinsic(argArray, 0, ctx.vars[s].dinfo,
                ctx.dbuilder->createExpression(addr), builder.GetInsertBlock());
#endif
            }
        }
#endif
    }

    /*
    // step 6. (optional) check for stack overflow (the slower way)
    Value *cur_sp =
        builder.CreateCall(Intrinsic::getDeclaration(jl_Module,
                                                     Intrinsic::frameaddress),
                           ConstantInt::get(T_int32, 0));
    Value *sp_ok =
        builder.CreateICmpUGT(cur_sp,
                              ConstantInt::get(T_size,
                                               (uptrint_t)jl_stack_lo));
    error_unless(sp_ok, "stack overflow", &ctx);
    */

    // step 7. allocate local variables
    // must be in the first basic block for the llvm mem2reg pass to work
    int n_roots = 0;
    for(i=0; i < largslen; i++) {
        jl_sym_t *s = jl_decl_var(jl_cellref(largs,i));
        jl_varinfo_t &varinfo = ctx.vars[s];
        if (varinfo.value.isghost) {
            // no need to explicitly load/store a ghost value
            continue;
        }
        if (store_unboxed_p(s, &ctx)) {
            if (varinfo.isAssigned) // otherwise, just leave it in the input register
                alloc_local(s, &ctx);
        }
        else if (varinfo.isAssigned || (va && i==largslen-1 && varinfo.escapes)) {
            n_roots++;
        }
        maybe_alloc_arrayvar(s, &ctx);
    }
    for(i=0; i < vinfoslen; i++) {
        jl_sym_t *s = (jl_sym_t*)jl_cellref(jl_cellref(vinfos,i),0);
        assert(jl_is_symbol(s));
        jl_varinfo_t &vi = ctx.vars[s];
        if (vi.isArgument)
            continue;
        if (vi.value.isghost && !vi.usedUndef) {
            // no need to explicitly load/store a ghost value
            continue;
        }
        if (store_unboxed_p(s, &ctx)) {
            alloc_local(s, &ctx);
        }
        else {
            if (!vi.used) {
                vi.hasGCRoot = false;
                continue;
            }
            if (vi.isSA && !vi.isVolatile && !vi.isCaptured && !vi.usedUndef) {
                vi.hasGCRoot = false; // so far...
            }
            else {
                vi.hasGCRoot = true;
                n_roots++;
            }
        }
        maybe_alloc_arrayvar(s, &ctx);
    }

    // create SAvalue locations for GenSym objects
    ctx.gensym_assigned.assign(n_gensyms, false);
    ctx.gensym_SAvalues.assign(n_gensyms, jl_cgval_t());

    // fetch env out of function object if we need it
<<<<<<< HEAD
    if (hasCapt)
        ctx.envArg = emit_nthptr(fArg, offsetof(jl_function_t,env)/sizeof(jl_value_t*), tbaa_func);
    // hoist loads of constant closed variables
    for(i=0; i < captvinfoslen; i++) {
        jl_sym_t *s = (jl_sym_t*)jl_cellref(jl_cellref(captvinfos,i),0);
        assert(jl_is_symbol(s));
        jl_varinfo_t &vi = ctx.vars[s];
        if (!vi.isAssigned) {
            vi.SAvalue = emit_var(s, vi.declType, &ctx, true);
            if (store_unboxed_p(vi.declType))
                vi.SAvalue = emit_unbox(julia_struct_to_llvm(vi.declType),
                                        vi.SAvalue, vi.declType);
            vi.hasGCRoot = false;
            if (jl_is_array_type(vi.declType)) {
                maybe_alloc_arrayvar(s, &ctx);
                jl_arrayvar_t *av = arrayvar_for((jl_value_t*)s, &ctx);
                if (av != NULL)
                    assign_arrayvar(*av, vi.SAvalue);
=======
    if (hasCapt) {
        Value *envArg = emit_nthptr(fArg, offsetof(jl_function_t,env)/sizeof(jl_value_t*), tbaa_const);
        for(i=0; i < captvinfoslen; i++) {
            jl_array_t *vi = (jl_array_t*)jl_cellref(captvinfos, i);
            assert(jl_is_array(vi));
            jl_sym_t *vname = ((jl_sym_t*)jl_cellref(vi,0));
            assert(jl_is_symbol(vname));
            jl_varinfo_t &varinfo = ctx.vars[vname];
            if (!varinfo.value.isghost) {
                varinfo.memloc = builder.CreatePointerCast(
                        emit_nthptr_addr(envArg, i + offsetof(jl_svec_t,data) / sizeof(void*)),
                        jl_ppvalue_llvmt);
>>>>>>> e54c38d2
            }
        }
    }

    // step 8. set up GC frame
    allocate_gc_frame(n_roots, b0, &ctx);

    // get pointers for locals stored in the gc frame array (argTemp)
    int varnum = 0;
    for(i=0; i < largslen; i++) {
        jl_sym_t *s = jl_decl_var(jl_cellref(largs,i));
        jl_varinfo_t &varinfo = ctx.vars[s];
        assert(!varinfo.memloc); // arguments shouldn't also be in the closure env
        if (varinfo.value.isghost) {
            // no need to explicitly load/store a ghost value
            varinfo.hasGCRoot = true;
            continue;
        }
        if (store_unboxed_p(s, &ctx)) {
            varinfo.hasGCRoot = true;
        }
        else if (varinfo.isAssigned || (va && i==largslen-1 && varinfo.escapes)) {
            Value *av = emit_local_slot(varnum, &ctx);
            varnum++;
            varinfo.memloc = av;
        }
    }
    for(i=0; i < vinfoslen; i++) {
        jl_sym_t *s = (jl_sym_t*)jl_cellref(jl_cellref(vinfos,i),0);
        jl_varinfo_t &varinfo = ctx.vars[s];
        if (varinfo.memloc || varinfo.isArgument)
            continue; // gc root already created
        if (store_unboxed_p(s, &ctx) ||
                (varinfo.value.isghost && !varinfo.usedUndef)) {
            varinfo.hasGCRoot = true; // will never need a gc-root for this
        }
        else if (varinfo.hasGCRoot) {
            Value *lv = emit_local_slot(varnum, &ctx);
            varnum++;
            varinfo.memloc = lv;
        }
    }
    assert(varnum == ctx.gc.argSpaceSize);

    // step 9. create boxes for boxed locals
    // now handled by explicit :newvar nodes

    // step 10. allocate space for exception handler contexts
    size_t stmtslen = jl_array_dim0(stmts);
    for(i=0; i < stmtslen; i++) {
        jl_value_t *stmt = jl_cellref(stmts,i);
        if (jl_is_expr(stmt) && ((jl_expr_t*)stmt)->head == enter_sym) {
            int labl = jl_unbox_long(jl_exprarg(stmt,0));
            AllocaInst *handlr =
                builder.CreateAlloca(T_int8,
                                     ConstantInt::get(T_int32,
                                                      sizeof(jl_handler_t)));
            handlr->setAlignment(16);
            handlers[labl] = handlr;
        }
    }

    // step 11. check arg count
    if (jl_is_va_tuple(ctx.linfo->specTypes)) {
        std::string msg;
        Value *enough;
        if (va) {
            msg = "too few arguments";
            enough = builder.CreateICmpUGE(argCount,
                                      ConstantInt::get(T_int32, nreq));
        }
        else {
            msg = "wrong number of arguments";
            enough =
                builder.CreateICmpEQ(argCount,
                                     ConstantInt::get(T_int32, nreq));
        }
        BasicBlock *elseBB =
            BasicBlock::Create(getGlobalContext(), "else", f);
        BasicBlock *mergeBB =
            BasicBlock::Create(getGlobalContext(), "ifcont");
        builder.CreateCondBr(enough, mergeBB, elseBB);
        builder.SetInsertPoint(elseBB);
        just_emit_error(msg, &ctx);
        builder.CreateUnreachable();
        f->getBasicBlockList().push_back(mergeBB);
        builder.SetInsertPoint(mergeBB);
    }

    // step 12. move args into local variables
    Function::arg_iterator AI = f->arg_begin();
    if (ctx.sret)
        AI++; // skip sret slot
    for(i=0; i < nreq; i++) {
        jl_sym_t *s = jl_decl_var(jl_cellref(largs,i));
        jl_varinfo_t &vi = ctx.vars[s];
        jl_cgval_t theArg;
        if (!vi.value.isghost) {
            if (specsig) {
                jl_value_t *argType = jl_nth_slot_type(lam->specTypes, i);
                Type *llvmArgType = julia_type_to_llvm(argType);
                if (type_is_ghost(llvmArgType)) // this argument is not actually passed
                    theArg = ghostValue(argType);
                else if (llvmArgType->isAggregateType())
                    theArg = mark_julia_slot(AI++, argType); // this argument is by-pointer
                else
                    theArg = mark_julia_type(AI++, argType);
            }
            else {
                Value *argPtr = builder.CreateGEP(argArray, ConstantInt::get(T_size, i));
                theArg = mark_julia_type(builder.CreateLoad(argPtr), vi.value.typ);
            }

            Value *lv = vi.memloc;
            if (lv == NULL) {
                if (vi.value.V) {
                    // copy theArg into its local variable slot (unboxed)
                    assert(vi.isAssigned);
                    assert(vi.value.ispointer);
                    builder.CreateStore(
                            emit_unbox(vi.value.V->getType()->getContainedType(0),
                                theArg, vi.value.typ),
                            vi.value.V);
                }
                else {
                    // keep track of original (boxed) value to avoid re-boxing or moving
                    vi.value = theArg;
                }
            }
            else {
                Value *argp = boxed(theArg, &ctx);
                if (vi.isBox) {
                    if (!theArg.isboxed) {
                        builder.CreateStore(argp, lv); // temporarily root
                    }
                    builder.CreateStore(builder.CreateCall(prepare_call(jlbox_func), argp), lv);
                }
                else {
                    builder.CreateStore(argp, lv);
                }
            }
            // get arrayvar data if applicable
            if (arrayvars.find(s) != arrayvars.end()) {
                jl_arrayvar_t av = arrayvars[s];
                assign_arrayvar(av, theArg);
            }
        }
        else if (vi.isBox) {
            // boxed ghost value -- TODO: kill this
            Value *lv = vi.memloc;
            assert(lv);
            jl_value_t *inst = static_void_instance(vi.value.typ);
            assert(inst);
            builder.CreateStore(builder.CreateCall(prepare_call(jlbox_func), literal_pointer_val(inst)), lv);
        }
        else {
            assert(vi.memloc == NULL);
        }
    }

    // step 13. allocate rest argument if necessary
    if (va) {
        jl_sym_t *argname = ctx.vaName;
        jl_varinfo_t &vi = ctx.vars[argname];
        if (!vi.escapes && !vi.isAssigned) {
            ctx.vaStack = true;
        }
        else if (!vi.value.isghost) {
            // restarg = jl_f_tuple(NULL, &args[nreq], nargs-nreq)
            Value *lv = vi.memloc;
            if (lv != NULL) {
#ifdef LLVM37
                Value *restTuple =
                    builder.CreateCall(prepare_call(jltuple_func), {V_null,
                                        builder.CreateGEP(argArray,
                                                          ConstantInt::get(T_size,nreq)),
                                        builder.CreateSub(argCount,
                                                          ConstantInt::get(T_int32,nreq))});
#else
                Value *restTuple =
                    builder.CreateCall3(prepare_call(jltuple_func), V_null,
                                        builder.CreateGEP(argArray,
                                                          ConstantInt::get(T_size,nreq)),
                                        builder.CreateSub(argCount,
                                                          ConstantInt::get(T_int32,nreq)));
#endif
                if (vi.isBox)
                    builder.CreateStore(builder.CreateCall(prepare_call(jlbox_func), restTuple), lv);
                else
                    builder.CreateStore(restTuple, lv);
            }
            else {
                // TODO: Perhaps allow this in the future, but for now since varargs
                // are always unspecialized we don't
                assert(false);
            }
        }
        else {
            assert(vi.memloc == NULL);
        }
    }

    // step 14. associate labels with basic blocks to resolve forward jumps
    BasicBlock *prev=NULL;
    for(i=0; i < stmtslen; i++) {
        jl_value_t *ex = jl_cellref(stmts,i);
        if (jl_is_labelnode(ex)) {
            int lname = jl_labelnode_label(ex);
            if (prev != NULL) {
                // fuse consecutive labels
                labels[lname] = prev;
            }
            else {
                prev = BasicBlock::Create(getGlobalContext(), "L");
                labels[lname] = prev;
            }
        }
        else {
            prev = NULL;
        }
    }

    // step 15. compile body statements
    bool prevlabel = false;
    lno = -1;
    int prevlno = -1;
    for(i=0; i < stmtslen; i++) {
        jl_value_t *stmt = jl_cellref(stmts,i);
        if (jl_is_linenode(stmt) ||
            (jl_is_expr(stmt) && ((jl_expr_t*)stmt)->head == line_sym)) {

            jl_sym_t *file = NULL;
            if (jl_is_linenode(stmt)) {
                lno = jl_linenode_line(stmt);
                file = jl_linenode_file(stmt);
            } else if (jl_is_expr(stmt)) {
                lno = jl_unbox_long(jl_exprarg(stmt,0));
                if (jl_array_dim0(((jl_expr_t*)stmt)->args) > 1) {
                    jl_value_t *a1 = jl_exprarg(stmt,1);
                    if (jl_is_symbol(a1)) {
                        file = (jl_sym_t*)a1;
                    }
                }
            }
            assert(file->name);

#           ifdef LLVM37
            DIFile *dfil = NULL;
#           else
            MDNode *dfil = NULL;
#           endif

            // If the string is not empty
            if (*file->name != '\0') {
#               ifdef LLVM37
                std::map<jl_sym_t *, DIFile *>::iterator it = filescopes.find(file);
#               else
                std::map<jl_sym_t *, MDNode *>::iterator it = filescopes.find(file);
#               endif
                if (it != filescopes.end()) {
                    dfil = it->second;
                } else {
#                   ifdef LLVM37
                    dfil = (DIFile*)dbuilder.createFile(file->name, ".");
#                   else
                    dfil = (MDNode*)dbuilder.createFile(file->name, ".");
#                   endif
                }
            }
            DebugLoc loc;
            if (ctx.debug_enabled) {
                MDNode *funcscope = (MDNode*)dbuilder.createLexicalBlockFile(SP, topfile);
                MDNode *scope;
                if ((dfil == topfile || dfil == NULL) &&
                    lno >= ctx.lineno) // if we are in the top-level file
                                       // and the current lineno is less than
                                       // the last, must be same-file inline
                                       // TODO: improve this heuristic...
                    {
                    // set location to the current top-level line
                    loc = DebugLoc::get(lno, 1, SP, NULL);
                } else {
                    // otherwise, we are compiling code from another file,
                    // so create a location for the top-level line, and
                    // set the DebugLoc "inlinedAt" parameter.
#ifdef LLVM37
                    scope = (MDNode*)dbuilder.createLexicalBlockFile(SP,dfil);
                    MDNode *inlineLocMd = DebugLoc::get(ctx.lineno, 1, funcscope, NULL).getAsMDNode();
#else
                    scope = (MDNode*)dbuilder.createLexicalBlockFile(SP,DIFile(dfil));
                    MDNode *inlineLocMd = DebugLoc::get(ctx.lineno, 1, funcscope, NULL).getAsMDNode(jl_LLVMContext);
#endif
                    loc = DebugLoc::get(lno, 1, scope, inlineLocMd);
                }
                builder.SetCurrentDebugLocation(loc);
            }
            if (do_coverage)
                coverageVisitLine(filename, lno);
            ctx.lineno = lno;
        }
        if (jl_is_labelnode(stmt)) {
            if (prevlabel) continue;
            prevlabel = true;
        }
        else {
            prevlabel = false;
        }
        if (do_malloc_log) {
            // Check memory allocation after finishing a line or hitting the next branch
            if (lno != prevlno ||
                (jl_is_expr(stmt) && ((jl_expr_t*)stmt)->head == goto_ifnot_sym) ||
                jl_is_gotonode(stmt)) {
                if (prevlno != -1)
                    mallocVisitLine(filename, prevlno);
                prevlno = lno;
            }
        }
        if (jl_is_expr(stmt) && ((jl_expr_t*)stmt)->head == return_sym) {
            jl_expr_t *ex = (jl_expr_t*)stmt;
            Value *retval;
            Type *retty = ctx.sret ? f->getFunctionType()->getParamType(0)->getContainedType(0) : f->getReturnType();
            if (retty == jl_pvalue_llvmt) {
                retval = boxed(emit_expr(jl_exprarg(ex,0), &ctx, true),&ctx,expr_type(stmt,&ctx));
            }
            else if (!type_is_ghost(retty)) {
                retval = emit_unbox(retty,
                                    emit_unboxed(jl_exprarg(ex,0), &ctx), jlrettype);
            }
            else { // undef return type
                emit_expr(jl_exprarg(ex,0), &ctx, false);
                retval = NULL;
            }
            if (do_malloc_log && lno != -1)
                mallocVisitLine(filename, lno);
            if (ctx.sret)
                builder.CreateStore(retval, ctx.f->arg_begin());
            if (type_is_ghost(retty) || ctx.sret)
                builder.CreateRetVoid();
            else
                builder.CreateRet(retval);
            if (i != stmtslen-1) {
                BasicBlock *bb =
                    BasicBlock::Create(getGlobalContext(), "ret", ctx.f);
                builder.SetInsertPoint(bb);
            }
        }
        else {
            (void)emit_expr(stmt, &ctx, false, false);
        }
    }

    builder.SetCurrentDebugLocation(noDbg);

    // sometimes we have dangling labels after the end
    if (builder.GetInsertBlock()->getTerminator() == NULL) {
        builder.CreateUnreachable();
    }

    // step 16. fix up size of stack root list
    finalize_gc_frame(&ctx);

    // step 17, Apply LLVM level inlining
    for(std::vector<CallInst*>::iterator it = ctx.to_inline.begin(); it != ctx.to_inline.end(); ++it) {
        Function *inlinef = (*it)->getCalledFunction();
        InlineFunctionInfo info;
        if (!InlineFunction(*it,info))
            jl_error("Inlining Pass failed");
        inlinef->eraseFromParent();
    }

    // step 18. Perform any delayed instantiations
    if (ctx.debug_enabled)
        ctx.dbuilder->finalize();

    JL_GC_POP();

    return f;
}

// --- initialization ---

static MDNode *tbaa_make_child( const char *name, MDNode *parent, bool isConstant=false )
{
    MDNode *n = mbuilder->createTBAANode(name,parent,isConstant);
#ifndef LLVM36
#ifdef LLVM35
    n->setValueName( ValueName::Create(name));
#else
    n->setValueName( ValueName::Create(name, name+strlen(name)));
#endif
#endif
    return n;
}

static GlobalVariable *global_to_llvm(const std::string &cname, void *addr, Module *m)
{
    GlobalVariable *gv =
        new GlobalVariable(*m, jl_pvalue_llvmt, true,
                           GlobalVariable::ExternalLinkage, NULL, cname);
    add_named_global(gv, addr);
    return gv;
}

static Function *jlcall_func_to_llvm(const std::string &cname, void *addr, Module *m)
{
    Function *f = Function::Create(jl_func_sig, Function::ExternalLinkage, cname, m);
    add_named_global(f, addr);
    return f;
}

extern "C" void jl_fptr_to_llvm(void *fptr, jl_lambda_info_t *lam, int specsig)
{
    if (imaging_mode) {
        if (!specsig) {
            lam->fptr = (jl_fptr_t)fptr; // in imaging mode, it's fine to use the fptr, but we don't want it in the shadow_module
        }
    }
    else {
        // this assigns a function pointer (from loading the system image), to the function object
        std::string funcName = lam->name->name;
        funcName = "julia_" + funcName;
        if (specsig) { // assumes !va
            std::vector<Type*> fsig(0);
            jl_value_t *jlrettype = jl_ast_rettype(lam, (jl_value_t*)lam->ast);
            Type *rt = (jlrettype == (jl_value_t*)jl_void_type ? T_void : julia_type_to_llvm(jlrettype));
            bool sret = false;
            if (rt != jl_pvalue_llvmt && rt != T_void && deserves_sret(jlrettype, rt)) {
                sret = true;
                fsig.push_back(rt->getPointerTo());
                rt = T_void;
            }
            for (size_t i=0; i < jl_nparams(lam->specTypes); i++) {
                Type *ty = julia_type_to_llvm(jl_tparam(lam->specTypes,i));
                if (type_is_ghost(ty))
                    continue;
                if (ty->isAggregateType()) // aggregate types are passed by pointer
                    ty = PointerType::get(ty,0);
                fsig.push_back(ty);
            }
            Function *f = Function::Create(FunctionType::get(rt, fsig, false), Function::ExternalLinkage, funcName,
                                           shadow_module);
            if (sret)
                f->addAttribute(1, Attribute::StructRet);

        if (lam->specFunctionObject == NULL) {
            lam->specFunctionObject = (void*)f;
            lam->specFunctionID = jl_assign_functionID(f);
            }
            add_named_global(f, (void*)fptr);
        }
        else {
            Function *f = jlcall_func_to_llvm(funcName, fptr, shadow_module);
            if (lam->functionObject == NULL) {
                lam->functionObject = (void*)f;
                lam->functionID = jl_assign_functionID(f);
                assert(lam->fptr == &jl_trampoline);
                lam->fptr = (jl_fptr_t)fptr;
            }
        }
    }
}

extern "C" DLLEXPORT jl_value_t *jl_new_box(jl_value_t *v)
{
    jl_value_t *box = (jl_value_t*)jl_gc_alloc_1w();
    jl_set_typeof(box, jl_box_any_type);
    // if (v) jl_gc_wb(box, v); // write block not needed: box was just allocated
    box->fieldptr[0] = v;
    return box;
}

#if LLVM_VERSION_MAJOR == 3 && LLVM_VERSION_MINOR == 3 && SYSTEM_LLVM
#define INSTCOMBINE_BUG
#define V128_BUG
#endif

static void init_julia_llvm_env(Module *m)
{
    MDNode* tbaa_root = mbuilder->createTBAARoot("jtbaa");
    tbaa_user = tbaa_make_child("jtbaa_user",tbaa_root);
    tbaa_value = tbaa_make_child("jtbaa_value",tbaa_root);
    tbaa_immut = tbaa_make_child("jtbaa_immut",tbaa_root);
    tbaa_array = tbaa_make_child("jtbaa_array",tbaa_value);
    tbaa_arrayptr = tbaa_make_child("jtbaa_arrayptr",tbaa_array);
    tbaa_arraysize = tbaa_make_child("jtbaa_arraysize",tbaa_array);
    tbaa_arraylen = tbaa_make_child("jtbaa_arraylen",tbaa_array);
    tbaa_sveclen = tbaa_make_child("jtbaa_sveclen",tbaa_value);
    tbaa_func = tbaa_make_child("jtbaa_func",tbaa_value);
    tbaa_datatype = tbaa_make_child("jtbaa_datatype",tbaa_value);
    tbaa_const = tbaa_make_child("jtbaa_const",tbaa_root,true);

    // every variable or function mapped in this function must be
    // exported from libjulia, to support static compilation
    T_int1  = Type::getInt1Ty(getGlobalContext());
    T_int8  = Type::getInt8Ty(getGlobalContext());
    T_pint8 = PointerType::get(T_int8, 0);
    T_int16 = Type::getInt16Ty(getGlobalContext());
    T_pint16 = PointerType::get(T_int16, 0);
    T_int32 = Type::getInt32Ty(getGlobalContext());
    T_char = Type::getInt32Ty(getGlobalContext());
    T_pint32 = PointerType::get(T_int32, 0);
    T_int64 = Type::getInt64Ty(getGlobalContext());
    T_pint64 = PointerType::get(T_int64, 0);
    T_uint8 = T_int8;   T_uint16 = T_int16;
    T_uint32 = T_int32; T_uint64 = T_int64;
    if (sizeof(size_t) == 8)
        T_size = T_uint64;
    else
        T_size = T_uint32;
    T_psize = PointerType::get(T_size, 0);
    T_float32 = Type::getFloatTy(getGlobalContext());
    T_pfloat32 = PointerType::get(T_float32, 0);
    T_float64 = Type::getDoubleTy(getGlobalContext());
    T_pfloat64 = PointerType::get(T_float64, 0);
    T_void = Type::getVoidTy(jl_LLVMContext);

    // This type is used to create undef Values for use in struct declarations to skip indices
    NoopType = ArrayType::get(T_int1,0);

    // add needed base definitions to our LLVM environment
    StructType *valueSt = StructType::create(getGlobalContext(), "jl_value_t");
    Type *valueStructElts[1] = { PointerType::getUnqual(valueSt) };
    ArrayRef<Type*> vselts(valueStructElts);
    valueSt->setBody(vselts);
    jl_value_llvmt = valueSt;

    DIBuilder dbuilder(*m);
#ifdef LLVM37
    DIFile *julia_h = dbuilder.createFile("julia.h","");
    jl_value_dillvmt = dbuilder.createStructType(nullptr,
#else
    DIFile julia_h = dbuilder.createFile("julia.h","");
    jl_value_dillvmt = dbuilder.createStructType(DIDescriptor(),
#endif
        "jl_value_t",
        julia_h,
        71, // At the time of this writing. Not sure if it's worth it to keep this in sync
        sizeof(jl_value_t)*8,
        __alignof__(jl_value_t)*8,
        0, // Flags
#ifdef LLVM37
        nullptr,    // Derived from
        nullptr);  // Elements - will be corrected later
#else
        DIType(), // Derived from
        DIArray()); // Elements - will be corrected later
#endif

    jl_pvalue_dillvmt = dbuilder.createPointerType(jl_value_dillvmt,sizeof(jl_value_t*)*8,
                                                   __alignof__(jl_value_t*)*8);

#ifdef LLVM36
    SmallVector<llvm::Metadata *, 1> Elts;
    std::vector<Metadata*> diargs(0);
    Elts.push_back(jl_pvalue_dillvmt);
    dbuilder.replaceArrays(jl_value_dillvmt,
       dbuilder.getOrCreateArray(Elts));
#else
    SmallVector<llvm::Value *, 1> Elts;
    std::vector<Value*> diargs(0);
    Elts.push_back(jl_pvalue_dillvmt);
    jl_value_dillvmt.setTypeArray(dbuilder.getOrCreateArray(Elts));
#endif

    jl_ppvalue_dillvmt = dbuilder.createPointerType(jl_pvalue_dillvmt,sizeof(jl_value_t**)*8,
                                                    __alignof__(jl_value_t**)*8);

    diargs.push_back(jl_pvalue_dillvmt);    // Return Type (ret value)
    diargs.push_back(jl_pvalue_dillvmt);    // First Argument (function)
    diargs.push_back(jl_ppvalue_dillvmt);   // Second Argument (argv)
    // Third argument (length(argv))
    diargs.push_back(julia_type_to_di((jl_value_t*)jl_int32_type,&dbuilder,false));

#ifdef LLVM36
    jl_di_func_sig = dbuilder.createSubroutineType(julia_h,
        dbuilder.getOrCreateTypeArray(diargs));
#else
    jl_di_func_sig = dbuilder.createSubroutineType(julia_h,
        dbuilder.getOrCreateArray(diargs));
#endif

    jl_pvalue_llvmt = PointerType::get(jl_value_llvmt, 0);
    jl_ppvalue_llvmt = PointerType::get(jl_pvalue_llvmt, 0);
    two_pvalue_llvmt.push_back(jl_pvalue_llvmt);
    two_pvalue_llvmt.push_back(jl_pvalue_llvmt);
    three_pvalue_llvmt.push_back(jl_pvalue_llvmt);
    three_pvalue_llvmt.push_back(jl_pvalue_llvmt);
    three_pvalue_llvmt.push_back(jl_pvalue_llvmt);
    V_null = Constant::getNullValue(jl_pvalue_llvmt);
    std::vector<Type*> ftargs(0);
    ftargs.push_back(jl_pvalue_llvmt);
    ftargs.push_back(jl_ppvalue_llvmt);
    ftargs.push_back(T_int32);
    jl_func_sig = FunctionType::get(jl_pvalue_llvmt, ftargs, false);
    assert(jl_func_sig != NULL);
    jl_pfptr_llvmt = PointerType::get(PointerType::get(jl_func_sig, 0), 0);

    Type* vaelts[] = {T_pint8
#ifdef STORE_ARRAY_LEN
                      , T_size
#endif
                      , T_int16
    };
    Type* jl_array_llvmt =
        StructType::create(jl_LLVMContext,
                           ArrayRef<Type*>(vaelts,sizeof(vaelts)/sizeof(vaelts[0])),
                           "jl_array_t");
    jl_parray_llvmt = PointerType::get(jl_array_llvmt,0);

#ifdef JULIA_ENABLE_THREADING
#define JL_THREAD_MODEL ,GlobalValue::GeneralDynamicTLSModel
#else
#define JL_THREAD_MODEL
#endif
    jlpgcstack_var =
        new GlobalVariable(*m, jl_ppvalue_llvmt,
                           false, GlobalVariable::ExternalLinkage,
                           NULL, "jl_pgcstack", NULL JL_THREAD_MODEL);
    add_named_global(jlpgcstack_var, jl_dlsym(jl_dl_handle, "jl_pgcstack"));

    jlexc_var =
        new GlobalVariable(*m, jl_pvalue_llvmt,
                           false, GlobalVariable::ExternalLinkage,
                           NULL, "jl_exception_in_transit", NULL JL_THREAD_MODEL);
    add_named_global(jlexc_var, jl_dlsym(jl_dl_handle, "jl_exception_in_transit"));

    global_to_llvm("__stack_chk_guard", (void*)&__stack_chk_guard, m);
    Function *jl__stack_chk_fail =
        Function::Create(FunctionType::get(T_void, false),
                         Function::ExternalLinkage,
                         "__stack_chk_fail", m);
    jl__stack_chk_fail->setDoesNotReturn();
    add_named_global(jl__stack_chk_fail, (void*)&__stack_chk_fail);

    jltrue_var = global_to_llvm("jl_true", (void*)&jl_true, m);
    jlfalse_var = global_to_llvm("jl_false", (void*)&jl_false, m);
    jlemptysvec_var = global_to_llvm("jl_emptysvec", (void*)&jl_emptysvec, m);
    jlemptytuple_var = global_to_llvm("jl_emptytuple", (void*)&jl_emptytuple, m);
    jldiverr_var = global_to_llvm("jl_diverror_exception",
                                  (void*)&jl_diverror_exception, m);
    jlundeferr_var = global_to_llvm("jl_undefref_exception",
                                    (void*)&jl_undefref_exception, m);
    jldomerr_var = global_to_llvm("jl_domain_exception",
                                  (void*)&jl_domain_exception, m);
    jlovferr_var = global_to_llvm("jl_overflow_exception",
                                  (void*)&jl_overflow_exception, m);
    jlinexacterr_var = global_to_llvm("jl_inexact_exception",
                                      (void*)&jl_inexact_exception, m);

    jlRTLD_DEFAULT_var =
        new GlobalVariable(*m, T_pint8,
                           true, GlobalVariable::ExternalLinkage,
                           NULL, "jl_RTLD_DEFAULT_handle");
    add_named_global(jlRTLD_DEFAULT_var, (void*)&jl_RTLD_DEFAULT_handle);
#ifdef _OS_WINDOWS_
    jlexe_var =
        new GlobalVariable(*m, T_pint8,
                           true, GlobalVariable::ExternalLinkage,
                           NULL, "jl_exe_handle");
    add_named_global(jlexe_var, (void*)&jl_exe_handle);
    jldll_var =
        new GlobalVariable(*m, T_pint8,
                           true, GlobalVariable::ExternalLinkage,
                           NULL, "jl_dl_handle");
    add_named_global(jldll_var, (void*)&jl_dl_handle);
#endif
#if JL_NEED_FLOATTEMP_VAR
    // Has to be big enough for the biggest LLVM-supported float type
    jlfloattemp_var =
        addComdat(new GlobalVariable(*m, IntegerType::get(jl_LLVMContext,128),
                                     false, GlobalVariable::ExternalLinkage,
                                     ConstantInt::get(IntegerType::get(jl_LLVMContext,128),0),
                                     "jl_float_temp"));
#endif

    std::vector<Type*> args1(0);
    args1.push_back(T_pint8);
    jlerror_func =
        Function::Create(FunctionType::get(T_void, args1, false),
                         Function::ExternalLinkage,
                         "jl_error", m);
    jlerror_func->setDoesNotReturn();
    add_named_global(jlerror_func, (void*)&jl_error);

    std::vector<Type*> args1_(0);
    args1_.push_back(jl_pvalue_llvmt);
    jlthrow_func =
        Function::Create(FunctionType::get(T_void, args1_, false),
                         Function::ExternalLinkage,
                         "jl_throw", m);
    jlthrow_func->setDoesNotReturn();
    add_named_global(jlthrow_func, (void*)&jl_throw);

    jlundefvarerror_func =
        Function::Create(FunctionType::get(T_void, args1_, false),
                         Function::ExternalLinkage,
                         "jl_undefined_var_error", m);
    jlundefvarerror_func->setDoesNotReturn();
    add_named_global(jlundefvarerror_func, (void*)&jl_undefined_var_error);

    std::vector<Type*> args2_boundserrorv(0);
    args2_boundserrorv.push_back(jl_pvalue_llvmt);
    args2_boundserrorv.push_back(T_psize);
    args2_boundserrorv.push_back(T_size);
    jlboundserrorv_func =
        Function::Create(FunctionType::get(T_void, args2_boundserrorv, false),
                         Function::ExternalLinkage,
                         "jl_bounds_error_ints", m);
    jlboundserrorv_func->setDoesNotReturn();
    add_named_global(jlboundserrorv_func, (void*)&jl_bounds_error_ints);

    std::vector<Type*> args2_boundserror(0);
    args2_boundserror.push_back(jl_pvalue_llvmt);
    args2_boundserror.push_back(T_size);
    jlboundserror_func =
        Function::Create(FunctionType::get(T_void, args2_boundserror, false),
                         Function::ExternalLinkage,
                         "jl_bounds_error_int", m);
    jlboundserror_func->setDoesNotReturn();
    add_named_global(jlboundserror_func, (void*)&jl_bounds_error_int);

    std::vector<Type*> args3_vboundserror(0);
    args3_vboundserror.push_back(jl_ppvalue_llvmt);
    args3_vboundserror.push_back(T_size);
    args3_vboundserror.push_back(T_size);
    jlvboundserror_func =
        Function::Create(FunctionType::get(T_void, args3_vboundserror, false),
                         Function::ExternalLinkage,
                         "jl_bounds_error_tuple_int", m);
    jlvboundserror_func->setDoesNotReturn();
    add_named_global(jlvboundserror_func, (void*)&jl_bounds_error_tuple_int);

    std::vector<Type*> args3_uboundserror(0);
    args3_uboundserror.push_back(T_pint8);
    args3_uboundserror.push_back(jl_pvalue_llvmt);
    args3_uboundserror.push_back(T_size);
    jluboundserror_func =
        Function::Create(FunctionType::get(T_void, args3_uboundserror, false),
                         Function::ExternalLinkage,
                         "jl_bounds_error_unboxed_int", m);
    jluboundserror_func->setDoesNotReturn();
    add_named_global(jluboundserror_func, (void*)&jl_bounds_error_unboxed_int);

    std::vector<Type*> args2_throw(0);
    args2_throw.push_back(jl_pvalue_llvmt);
    args2_throw.push_back(T_int32);
    jlthrow_line_func =
        (Function*)m->getOrInsertFunction("jl_throw_with_superfluous_argument",
                                          FunctionType::get(T_void, args2_throw, false));
    jlthrow_line_func->setDoesNotReturn();
    add_named_global(jlthrow_line_func, (void*)&jl_throw_with_superfluous_argument);

    jlnew_func =
        Function::Create(jl_func_sig, Function::ExternalLinkage,
                         "jl_new_structv", m);
    add_named_global(jlnew_func, (void*)&jl_new_structv);

    std::vector<Type*> args2(0);
    args2.push_back(T_pint8);
#ifndef _OS_WINDOWS_
    args2.push_back(T_int32);
#endif
    setjmp_func =
        Function::Create(FunctionType::get(T_int32, args2, false),
                         Function::ExternalLinkage, jl_setjmp_name, m);
    setjmp_func->addFnAttr(Attribute::ReturnsTwice);
    add_named_global(setjmp_func, (void*)&jl_setjmp_f);

    std::vector<Type*> args_memcmp(0);
    args_memcmp.push_back(T_pint8);
    args_memcmp.push_back(T_pint8);
    args_memcmp.push_back(T_size);
    memcmp_func =
        Function::Create(FunctionType::get(T_int32, args_memcmp, false),
                         Function::ExternalLinkage, "memcmp", m);
    add_named_global(memcmp_func, (void*)&memcmp);

    std::vector<Type*> te_args(0);
    te_args.push_back(T_pint8);
    te_args.push_back(T_pint8);
    te_args.push_back(jl_pvalue_llvmt);
    te_args.push_back(jl_pvalue_llvmt);
    te_args.push_back(T_int32);
    jltypeerror_func =
        Function::Create(FunctionType::get(T_void, te_args, false),
                         Function::ExternalLinkage,
                         "jl_type_error_rt_line", m);
    jltypeerror_func->setDoesNotReturn();
    add_named_global(jltypeerror_func, (void*)&jl_type_error_rt_line);

    std::vector<Type *> args_2ptrs(0);
    args_2ptrs.push_back(jl_pvalue_llvmt);
    args_2ptrs.push_back(jl_pvalue_llvmt);
    jlcheckassign_func =
        Function::Create(FunctionType::get(T_void, args_2ptrs, false),
                         Function::ExternalLinkage,
                         "jl_checked_assignment", m);
    add_named_global(jlcheckassign_func, (void*)&jl_checked_assignment);

    std::vector<Type *> args_1ptr(0);
    args_1ptr.push_back(jl_pvalue_llvmt);
    jldeclareconst_func =
        Function::Create(FunctionType::get(T_void, args_1ptr, false),
                         Function::ExternalLinkage,
                         "jl_declare_constant", m);
    add_named_global(jldeclareconst_func, (void*)&jl_declare_constant);

    jlgetbindingorerror_func =
        Function::Create(FunctionType::get(jl_pvalue_llvmt, args_2ptrs, false),
                         Function::ExternalLinkage,
                         "jl_get_binding_or_error", m);
    add_named_global(jlgetbindingorerror_func, (void*)&jl_get_binding_or_error);

    builtin_func_map[jl_f_is] = jlcall_func_to_llvm("jl_f_is", (void*)&jl_f_is, m);
    builtin_func_map[jl_f_typeof] = jlcall_func_to_llvm("jl_f_typeof", (void*)&jl_f_typeof, m);
    builtin_func_map[jl_f_sizeof] = jlcall_func_to_llvm("jl_f_sizeof", (void*)&jl_f_sizeof, m);
    builtin_func_map[jl_f_subtype] = jlcall_func_to_llvm("jl_f_subtype", (void*)&jl_f_subtype, m);
    builtin_func_map[jl_f_isa] = jlcall_func_to_llvm("jl_f_isa", (void*)&jl_f_isa, m);
    builtin_func_map[jl_f_typeassert] = jlcall_func_to_llvm("jl_f_typeassert", (void*)&jl_f_typeassert, m);
    builtin_func_map[jl_f_apply] = jlcall_func_to_llvm("jl_f_apply", (void*)&jl_f_apply, m);
    builtin_func_map[jl_f_kwcall] = jlcall_func_to_llvm("jl_f_kwcall", (void*)&jl_f_kwcall, m);
    builtin_func_map[jl_f_throw] = jlcall_func_to_llvm("jl_f_throw", (void*)&jl_f_throw, m);
    builtin_func_map[jl_f_tuple] = jlcall_func_to_llvm("jl_f_tuple", (void*)&jl_f_tuple, m);
    builtin_func_map[jl_f_svec] = jlcall_func_to_llvm("jl_f_svec", (void*)&jl_f_svec, m);
    builtin_func_map[jl_f_methodexists] = jlcall_func_to_llvm("jl_f_methodexists", (void*)&jl_f_methodexists, m);
    builtin_func_map[jl_f_applicable] = jlcall_func_to_llvm("jl_f_applicable", (void*)&jl_f_applicable, m);
    builtin_func_map[jl_f_invoke] = jlcall_func_to_llvm("jl_f_invoke", (void*)&jl_f_invoke, m);
    builtin_func_map[jl_f_top_eval] = jlcall_func_to_llvm("jl_f_top_eval", (void*)&jl_f_top_eval, m);
    builtin_func_map[jl_f_isdefined] = jlcall_func_to_llvm("jl_f_isdefined", (void*)&jl_f_isdefined, m);
    builtin_func_map[jl_f_get_field] = jlcall_func_to_llvm("jl_f_get_field", (void*)&jl_f_get_field, m);
    builtin_func_map[jl_f_set_field] = jlcall_func_to_llvm("jl_f_set_field", (void*)&jl_f_set_field, m);
    builtin_func_map[jl_f_field_type] = jlcall_func_to_llvm("jl_f_field_type", (void*)&jl_f_field_type, m);
    builtin_func_map[jl_f_nfields] = jlcall_func_to_llvm("jl_f_nfields", (void*)&jl_f_nfields, m);
    builtin_func_map[jl_f_new_expr] = jlcall_func_to_llvm("jl_f_new_expr", (void*)&jl_f_new_expr, m);
    builtin_func_map[jl_f_arraylen] = jlcall_func_to_llvm("jl_f_arraylen", (void*)&jl_f_arraylen, m);
    builtin_func_map[jl_f_arrayref] = jlcall_func_to_llvm("jl_f_arrayref", (void*)&jl_f_arrayref, m);
    builtin_func_map[jl_f_arrayset] = jlcall_func_to_llvm("jl_f_arrayset", (void*)&jl_f_arrayset, m);
    builtin_func_map[jl_f_arraysize] = jlcall_func_to_llvm("jl_f_arraysize", (void*)&jl_f_arraysize, m);
    builtin_func_map[jl_f_instantiate_type] = jlcall_func_to_llvm("jl_f_instantiate_type", (void*)&jl_f_instantiate_type, m);
    jltuple_func = builtin_func_map[jl_f_tuple];
    jlgetfield_func = builtin_func_map[jl_f_get_field];
    jlapplygeneric_func = jlcall_func_to_llvm("jl_apply_generic", (void*)&jl_apply_generic, m);

    queuerootfun = Function::Create(FunctionType::get(T_void, args_1ptr, false),
                                    Function::ExternalLinkage,
                                    "jl_gc_queue_root", m);
    add_named_global(queuerootfun, (void*)&jl_gc_queue_root);

    std::vector<Type *> wbargs(0);
    wbargs.push_back(jl_pvalue_llvmt);
    wbargs.push_back(jl_pvalue_llvmt);
    wbfunc = Function::Create(FunctionType::get(T_void, wbargs, false),
                              Function::ExternalLinkage,
                              "jl_gc_wb_slow", m);
    add_named_global(wbfunc, (void*)&jl_gc_wb_slow);

    std::vector<Type *> exp_args(0);
    exp_args.push_back(T_int1);
    expect_func = Intrinsic::getDeclaration(m, Intrinsic::expect, exp_args);

    std::vector<Type*> args3(0);
    args3.push_back(jl_pvalue_llvmt);
    jlbox_func =
        Function::Create(FunctionType::get(jl_pvalue_llvmt, args3, false),
                         Function::ExternalLinkage,
                         "jl_new_box", m);
    add_named_global(jlbox_func, (void*)&jl_new_box);

    jltopeval_func =
        Function::Create(FunctionType::get(jl_pvalue_llvmt, args3, false),
                         Function::ExternalLinkage,
                         "jl_toplevel_eval", m);
    add_named_global(jltopeval_func, (void*)&jl_toplevel_eval);

    jlcopyast_func =
        Function::Create(FunctionType::get(jl_pvalue_llvmt, args3, false),
                         Function::ExternalLinkage,
                         "jl_copy_ast", m);
    add_named_global(jlcopyast_func, (void*)&jl_copy_ast);

    std::vector<Type*> args4(0);
    args4.push_back(T_pint8);
    args4.push_back(jl_pvalue_llvmt);
    args4.push_back(jl_pvalue_llvmt);
    jlclosure_func =
        Function::Create(FunctionType::get(jl_pvalue_llvmt, args4, false),
                         Function::ExternalLinkage,
                         "jl_new_closure", m);
    add_named_global(jlclosure_func, (void*)&jl_new_closure);

    std::vector<Type*> args5(0);
    args5.push_back(T_size);
    jlnsvec_func =
        Function::Create(FunctionType::get(jl_pvalue_llvmt, args5, true),
                         Function::ExternalLinkage,
                         "jl_svec", m);
    add_named_global(jlnsvec_func, (void*)&jl_svec);

    std::vector<Type*> mdargs(0);
    mdargs.push_back(jl_pvalue_llvmt);
    mdargs.push_back(jl_ppvalue_llvmt);
    mdargs.push_back(jl_pvalue_llvmt);
    mdargs.push_back(jl_pvalue_llvmt);
    mdargs.push_back(jl_pvalue_llvmt);
    mdargs.push_back(jl_pvalue_llvmt);
    mdargs.push_back(jl_pvalue_llvmt);
    mdargs.push_back(jl_pvalue_llvmt);
    mdargs.push_back(T_int32);
    jlmethod_func =
        Function::Create(FunctionType::get(jl_pvalue_llvmt, mdargs, false),
                         Function::ExternalLinkage,
                         "jl_method_def", m);
    add_named_global(jlmethod_func, (void*)&jl_method_def);

    std::vector<Type*> funcdefargs(0);
    funcdefargs.push_back(jl_pvalue_llvmt);
    funcdefargs.push_back(jl_ppvalue_llvmt);
    funcdefargs.push_back(jl_pvalue_llvmt);
    funcdefargs.push_back(jl_pvalue_llvmt);
    jlgenericfunction_func =
        Function::Create(FunctionType::get(jl_pvalue_llvmt, funcdefargs, false),
                         Function::ExternalLinkage,
                         "jl_generic_function_def", m);
    add_named_global(jlgenericfunction_func, (void*)&jl_generic_function_def);

    std::vector<Type*> ehargs(0);
    ehargs.push_back(T_pint8);
    jlenter_func =
        Function::Create(FunctionType::get(T_void, ehargs, false),
                         Function::ExternalLinkage,
                         "jl_enter_handler", m);
    add_named_global(jlenter_func, (void*)&jl_enter_handler);

#ifdef _OS_WINDOWS_
    resetstkoflw_func = Function::Create(FunctionType::get(T_void, false),
            Function::ExternalLinkage, "_resetstkoflw", m);
    add_named_global(resetstkoflw_func, (void*)&_resetstkoflw);
#if defined(_CPU_X86_64_)
#if defined(_COMPILER_MINGW_)
    Function *chkstk_func = Function::Create(FunctionType::get(T_void, false),
            Function::ExternalLinkage, "___chkstk_ms", m);
    add_named_global(chkstk_func, (void*)&___chkstk_ms);
#else
    Function *chkstk_func = Function::Create(FunctionType::get(T_void, false),
            Function::ExternalLinkage, "__chkstk", m);
    add_named_global(chkstk_func, (void*)&__chkstk);
#endif
#else
#if defined(_COMPILER_MINGW_)
    Function *chkstk_func = Function::Create(FunctionType::get(T_void, false),
            Function::ExternalLinkage, "_alloca", m);
    add_named_global(chkstk_func, (void*)&_alloca);
#else
    Function *chkstk_func = Function::Create(FunctionType::get(T_void, false),
            Function::ExternalLinkage, "_chkstk", m);
    add_named_global(chkstk_func, (void*)&_chkstk);
#endif
#endif
#endif

    std::vector<Type*> lhargs(0);
    lhargs.push_back(T_int32);
    jlleave_func =
        Function::Create(FunctionType::get(T_void, lhargs, false),
                         Function::ExternalLinkage,
                         "jl_pop_handler", m);
    add_named_global(jlleave_func, (void*)&jl_pop_handler);

    std::vector<Type *> args_2vals(0);
    args_2vals.push_back(jl_pvalue_llvmt);
    args_2vals.push_back(jl_pvalue_llvmt);
    jlegal_func =
        Function::Create(FunctionType::get(T_int32, args_2vals, false),
                         Function::ExternalLinkage,
                         "jl_egal", m);
    add_named_global(jlegal_func, (void*)&jl_egal);

    std::vector<Type *> subt_args(0);
    subt_args.push_back(jl_pvalue_llvmt);
    subt_args.push_back(jl_pvalue_llvmt);
    subt_args.push_back(T_int32);
    jlsubtype_func =
        Function::Create(FunctionType::get(T_int32, subt_args, false),
                         Function::ExternalLinkage,
                         "jl_subtype", m);
    add_named_global(jlsubtype_func, (void*)&jl_subtype);

    std::vector<Type*> aoargs(0);
    aoargs.push_back(T_size);
    jlallocobj_func =
        Function::Create(FunctionType::get(jl_pvalue_llvmt, aoargs, false),
                         Function::ExternalLinkage,
                         "jl_gc_allocobj", m);
    add_named_global(jlallocobj_func, (void*)&jl_gc_allocobj);

    std::vector<Type*> empty_args(0);
    jlalloc1w_func =
        Function::Create(FunctionType::get(jl_pvalue_llvmt, empty_args, false),
                         Function::ExternalLinkage,
                         "jl_gc_alloc_1w", m);
    add_named_global(jlalloc1w_func, (void*)&jl_gc_alloc_1w);

    jlalloc2w_func =
        Function::Create(FunctionType::get(jl_pvalue_llvmt, empty_args, false),
                         Function::ExternalLinkage,
                         "jl_gc_alloc_2w", m);
    add_named_global(jlalloc2w_func, (void*)&jl_gc_alloc_2w);

    jlalloc3w_func =
        Function::Create(FunctionType::get(jl_pvalue_llvmt, empty_args, false),
                         Function::ExternalLinkage,
                         "jl_gc_alloc_3w", m);
    add_named_global(jlalloc3w_func, (void*)&jl_gc_alloc_3w);

    std::vector<Type*> atargs(0);
    atargs.push_back(T_size);
    jl_alloc_svec_func =
        Function::Create(FunctionType::get(jl_pvalue_llvmt, atargs, false),
                         Function::ExternalLinkage,
                         "jl_alloc_svec", m);
    add_named_global(jl_alloc_svec_func, (void*)&jl_alloc_svec);

    std::vector<Type *> dlsym_args(0);
    dlsym_args.push_back(T_pint8);
    dlsym_args.push_back(T_pint8);
    dlsym_args.push_back(PointerType::get(T_pint8,0));
    jldlsym_func =
        Function::Create(FunctionType::get(T_pint8, dlsym_args, false),
                         Function::ExternalLinkage,
                         "jl_load_and_lookup", m);
    add_named_global(jldlsym_func, (void*)&jl_load_and_lookup);

    std::vector<Type *> newbits_args(0);
    newbits_args.push_back(jl_pvalue_llvmt);
    newbits_args.push_back(T_pint8);
    jlnewbits_func =
        Function::Create(FunctionType::get(jl_pvalue_llvmt, newbits_args, false),
                         Function::ExternalLinkage,
                         "jl_new_bits", m);
    add_named_global(jlnewbits_func, (void*)&jl_new_bits);

    std::vector<Type *> getnthfld_args(0);
    getnthfld_args.push_back(jl_pvalue_llvmt);
    getnthfld_args.push_back(T_size);
    jlgetnthfieldchecked_func =
        Function::Create(FunctionType::get(jl_pvalue_llvmt, getnthfld_args, false),
                         Function::ExternalLinkage,
                         "jl_get_nth_field_checked", m);
    add_named_global(jlgetnthfieldchecked_func, (void*)*jl_get_nth_field_checked);

    diff_gc_total_bytes_func =
        Function::Create(FunctionType::get(T_int64, false),
                         Function::ExternalLinkage,
                         "jl_gc_diff_total_bytes", m);
    add_named_global(diff_gc_total_bytes_func, (void*)*jl_gc_diff_total_bytes);

    // set up optimization passes
#ifdef LLVM38
    FPM = new legacy::FunctionPassManager(m);
#else
    FPM = new FunctionPassManager(m);
#endif

#ifdef LLVM37
// No DataLayout pass needed anymore.
#elif LLVM36
    jl_data_layout = new llvm::DataLayoutPass();
#elif LLVM35
    jl_data_layout = new llvm::DataLayoutPass(*jl_ExecutionEngine->getDataLayout());
#else
    jl_data_layout = new DataLayout(*jl_ExecutionEngine->getDataLayout());
#endif

#ifndef LLVM37
    FPM->add(jl_data_layout);
#endif

#ifdef __has_feature
#   if __has_feature(address_sanitizer)
    FPM->add(createAddressSanitizerFunctionPass());
#   endif
#   if __has_feature(memory_sanitizer)
    FPM->add(llvm::createMemorySanitizerPass(true));
#   endif
#endif
#ifdef LLVM37
    FPM->add(createTargetTransformInfoWrapperPass(jl_TargetMachine->getTargetIRAnalysis()));
#else
    jl_TargetMachine->addAnalysisPasses(*FPM);
#endif
#ifdef LLVM38
    FPM->add(createTypeBasedAAWrapperPass());
#else
    FPM->add(createTypeBasedAliasAnalysisPass());
#endif
    if (jl_options.opt_level>=1) {
#ifdef LLVM38
        FPM->add(createBasicAAWrapperPass());
#else
        FPM->add(createBasicAliasAnalysisPass());
#endif
    }
    // list of passes from vmkit
    FPM->add(createCFGSimplificationPass()); // Clean up disgusting code
    FPM->add(createPromoteMemoryToRegisterPass());// Kill useless allocas

#ifndef INSTCOMBINE_BUG
    FPM->add(createInstructionCombiningPass()); // Cleanup for scalarrepl.
#endif
    FPM->add(createScalarReplAggregatesPass()); // Break up aggregate allocas
#ifndef INSTCOMBINE_BUG
    FPM->add(createInstructionCombiningPass()); // Cleanup for scalarrepl.
#endif
    FPM->add(createJumpThreadingPass());        // Thread jumps.
    // NOTE: CFG simp passes after this point seem to hurt native codegen.
    // See issue #6112. Should be re-evaluated when we switch to MCJIT.
    //FPM->add(createCFGSimplificationPass());    // Merge & remove BBs
#ifndef INSTCOMBINE_BUG
    FPM->add(createInstructionCombiningPass()); // Combine silly seq's
#endif

    //FPM->add(createCFGSimplificationPass());    // Merge & remove BBs
    FPM->add(createReassociatePass());          // Reassociate expressions

    // this has the potential to make some things a bit slower
    //FPM->add(createBBVectorizePass());

    FPM->add(createEarlyCSEPass()); //// ****

    FPM->add(createLoopIdiomPass()); //// ****
    FPM->add(createLoopRotatePass());           // Rotate loops.
    // LoopRotate strips metadata from terminator, so run LowerSIMD afterwards
    FPM->add(createLowerSimdLoopPass());        // Annotate loop marked with "simdloop" as LLVM parallel loop
    FPM->add(createLICMPass());                 // Hoist loop invariants
    FPM->add(createLoopUnswitchPass());         // Unswitch loops.
    // Subsequent passes not stripping metadata from terminator
#ifndef INSTCOMBINE_BUG
    FPM->add(createInstructionCombiningPass());
#endif
    FPM->add(createIndVarSimplifyPass());       // Canonicalize indvars
    FPM->add(createLoopDeletionPass());         // Delete dead loops
#if LLVM35
    FPM->add(createSimpleLoopUnrollPass());     // Unroll small loops
#else
    FPM->add(createLoopUnrollPass());           // Unroll small loops
#endif
#if !LLVM35 && !defined(INSTCOMBINE_BUG)
    FPM->add(createLoopVectorizePass());        // Vectorize loops
#endif
    //FPM->add(createLoopStrengthReducePass());   // (jwb added)

#ifndef INSTCOMBINE_BUG
    FPM->add(createInstructionCombiningPass()); // Clean up after the unroller
#endif
    FPM->add(createGVNPass());                  // Remove redundancies
    //FPM->add(createMemCpyOptPass());            // Remove memcpy / form memset
    FPM->add(createSCCPPass());                 // Constant prop with SCCP

    // Run instcombine after redundancy elimination to exploit opportunities
    // opened up by them.
    FPM->add(createSinkingPass()); ////////////// ****
    FPM->add(createInstructionSimplifierPass());///////// ****
#ifndef INSTCOMBINE_BUG
    FPM->add(createInstructionCombiningPass());
#endif
    FPM->add(createJumpThreadingPass());         // Thread jumps
    FPM->add(createDeadStoreEliminationPass());  // Delete dead stores
#if !defined(INSTCOMBINE_BUG)
    if (jl_options.opt_level>=1)
        FPM->add(createSLPVectorizerPass());     // Vectorize straight-line code
#endif

    FPM->add(createAggressiveDCEPass());         // Delete dead instructions
#if !defined(INSTCOMBINE_BUG)
    if (jl_options.opt_level>=1)
        FPM->add(createInstructionCombiningPass());   // Clean up after SLP loop vectorizer
#endif
#if LLVM35
    FPM->add(createLoopVectorizePass());         // Vectorize loops
    FPM->add(createInstructionCombiningPass());  // Clean up after loop vectorizer
#endif
    //FPM->add(createCFGSimplificationPass());     // Merge & remove BBs

    FPM->doInitialization();
}

extern "C" void jl_init_codegen(void)
{
#if defined(_OS_WINDOWS_) && defined(_CPU_X86_64_)
    const char *const argv[] = {"", "-disable-copyprop"}; // llvm bug 21743
    cl::ParseCommandLineOptions(sizeof(argv)/sizeof(argv[0]), argv, "disable-copyprop\n");
#endif
#ifdef JL_DEBUG_BUILD
    cl::ParseEnvironmentOptions("Julia", "JULIA_LLVM_ARGS");
#endif
#if defined(_CPU_PPC_) || defined(_CPU_PPC64_)
    imaging_mode = true; // LLVM seems to JIT bad TOC tables for the optimizations we attempt in non-imaging_mode
#else
    imaging_mode = jl_generating_output();
#endif

#if LLVM_VERSION_MAJOR == 3 && LLVM_VERSION_MINOR <= 3
    // this option disables LLVM's signal handlers
    llvm::DisablePrettyStackTrace = true;
#endif

    InitializeNativeTarget();
    InitializeNativeTargetAsmPrinter();
    InitializeNativeTargetAsmParser();

    Module *m, *engine_module;

#ifdef USE_MCJIT
    m = shadow_module = new Module("shadow", jl_LLVMContext);
    jl_setup_module(shadow_module,false);
    if (imaging_mode) {
        engine_module = new Module("engine_module", jl_LLVMContext);
        jl_setup_module(engine_module,false);
    }
    else {
        engine_module = m;
    }
#else
    engine_module = m = jl_Module = new Module("julia", jl_LLVMContext);
    jl_setup_module(engine_module,false);
#endif

    TargetOptions options = TargetOptions();
    //options.PrintMachineCode = true; //Print machine code produced during JIT compiling
#if defined(JL_DEBUG_BUILD) && !defined(LLVM37)
    options.JITEmitDebugInfo = true;
#endif
#ifndef LLVM37
    options.NoFramePointerElim = true;
#endif
#ifndef LLVM34
    options.NoFramePointerElimNonLeaf = true;
#endif
#if defined(_OS_WINDOWS_) && !defined(_CPU_X86_64_)
    // tell Win32 to assume the stack is always 16-byte aligned,
    // and to ensure that it is 16-byte aligned for out-going calls,
    // to ensure compatibility with GCC codes
    options.StackAlignmentOverride = 16;
#endif
#if defined(__APPLE__) && !defined(LLVM34)
    // turn on JIT support for libunwind to walk the stack
    options.JITExceptionHandling = 1;
#endif
#ifdef USE_MCJIT
    jl_mcjmm = new SectionMemoryManager();
#endif
    const char *mattr[] = {
#if defined(_CPU_X86_64_) || defined(_CPU_X86_)
#ifndef USE_MCJIT
        // Temporarily disable Haswell BMI2 features due to LLVM bug.
        "-bmi2", "-avx2",
#endif
#ifdef V128_BUG
        "-avx",
#endif
#endif
        "", // padding to make sure this isn't an empty array (ref #11817)
    };
    SmallVector<std::string, 4> MAttrs(mattr, mattr+sizeof(mattr)/sizeof(mattr[0]));
#ifdef LLVM36
    EngineBuilder eb(std::move(std::unique_ptr<Module>(engine_module)));
#else
    EngineBuilder eb(engine_module);
#endif
    std::string ErrorStr;
    eb  .setEngineKind(EngineKind::JIT)
#if defined(_OS_WINDOWS_) && defined(_CPU_X86_64_) && !defined(USE_MCJIT)
        .setJITMemoryManager(createJITMemoryManagerWin())
#elif defined(CUSTOM_MEMORY_MANAGER)
        .setMCJITMemoryManager(std::move(std::unique_ptr<RTDyldMemoryManager>{createRTDyldMemoryManagerOSX()}))
#elif defined(USE_ORCJIT) // ORCJIT forgets to create one if one isn't created for it
        .setMCJITMemoryManager(std::move(std::unique_ptr<RTDyldMemoryManager>{new SectionMemoryManager()}))
#endif
        .setTargetOptions(options)
        .setRelocationModel(Reloc::PIC_)
        .setCodeModel(CodeModel::JITDefault)
#ifdef DISABLE_OPT
        .setOptLevel(CodeGenOpt::None)
#else
        .setOptLevel(CodeGenOpt::Aggressive)
#endif
#if defined(USE_MCJIT) && !defined(LLVM36)
        .setUseMCJIT(true)
#endif
#ifdef USE_ORCJIT
        .setUseOrcMCJITReplacement(true)
#endif
    ;
    Triple TheTriple(sys::getProcessTriple());
#if defined(FORCE_ELF)
#ifdef LLVM35
    TheTriple.setObjectFormat(Triple::ELF);
#else
    TheTriple.setEnvironment(Triple::ELF);
#endif
#endif
    std::string TheCPU = strcmp(jl_options.cpu_target,"native") ? jl_options.cpu_target : sys::getHostCPUName();
    if (TheCPU.empty() || TheCPU == "generic") {
        jl_printf(JL_STDERR, "WARNING: unable to determine host cpu name.\n");
#ifdef _CPU_ARM_
        MAttrs.append(1, "+vfp2"); // the processors that don't have VFP are old and (hopefully) rare. this affects the platform calling convention.
#endif
    }
    jl_TargetMachine = eb.selectTarget(
            TheTriple,
            "",
            TheCPU,
            MAttrs);
    assert(jl_TargetMachine && "Failed to select target machine -"
                            " Is the LLVM backend for this CPU enabled?");
<<<<<<< HEAD
=======
    jl_TargetMachine = targetMachine->getTarget().createTargetMachine(
            TheTriple.getTriple(),
            targetMachine->getTargetCPU(),
            targetMachine->getTargetFeatureString(),
            targetMachine->Options,
#ifdef CODEGEN_TLS
            Reloc::PIC_,
            CodeModel::Small,
#else
            Reloc::Default,
            CodeModel::JITDefault,
#endif
#ifdef DISABLE_OPT
            CodeGenOpt::None
#else
            CodeGenOpt::Aggressive // -O3
#endif
            );
    delete targetMachine;
    assert(jl_TargetMachine);
#if defined(USE_MCJIT) && !defined(_CPU_ARM_)
    // FastISel seems to be buggy for ARM. Ref #13321
    jl_TargetMachine->setFastISel(true);
#endif
>>>>>>> e54c38d2
#if defined(LLVM38)
    engine_module->setDataLayout(jl_TargetMachine->createDataLayout());
#elif defined(LLVM36) && !defined(LLVM37)
    engine_module->setDataLayout(jl_TargetMachine->getSubtargetImpl()->getDataLayout());
#elif defined(LLVM35) && !defined(LLVM37)
    engine_module->setDataLayout(jl_TargetMachine->getDataLayout());
#else
    engine_module->setDataLayout(jl_TargetMachine->getDataLayout()->getStringRepresentation());
#endif
    jl_ExecutionEngine = eb.create(jl_TargetMachine);
    //jl_printf(JL_STDERR,"%s\n",jl_ExecutionEngine->getDataLayout()->getStringRepresentation().c_str());
    if (!jl_ExecutionEngine) {
        jl_printf(JL_STDERR, "Critical error initializing llvm: %s\n",
                  ErrorStr.c_str());
        exit(1);
    }
#if defined(LLVM35) && !defined(USE_ORCJIT)
    jl_ExecutionEngine->setProcessAllSections(true);
#endif
    jl_ExecutionEngine->DisableLazyCompilation();
    mbuilder = new MDBuilder(getGlobalContext());

#ifdef LLVM37
#ifdef LLVM38
    m->setDataLayout(jl_ExecutionEngine->getDataLayout().getStringRepresentation());
    engine_module->setDataLayout(jl_ExecutionEngine->getDataLayout().getStringRepresentation());
#else
    m->setDataLayout(jl_ExecutionEngine->getDataLayout()->getStringRepresentation());
    engine_module->setDataLayout(jl_ExecutionEngine->getDataLayout()->getStringRepresentation());
#endif
    m->setTargetTriple(jl_TargetMachine->getTargetTriple().str());
    engine_module->setTargetTriple(jl_TargetMachine->getTargetTriple().str());
#elif LLVM36
    m->setDataLayout(jl_ExecutionEngine->getDataLayout());
    engine_module->setDataLayout(jl_ExecutionEngine->getDataLayout());
#endif
    init_julia_llvm_env(m);

    RegisterJuliaJITEventListener();
#ifdef JL_USE_INTEL_JITEVENTS
    if (jl_using_intel_jitevents)
        jl_ExecutionEngine->RegisterJITEventListener(
            JITEventListener::createIntelJITEventListener());
#endif // JL_USE_INTEL_JITEVENTS

#ifdef JL_USE_OPROFILE_JITEVENTS
    if (jl_using_oprofile_jitevents)
        jl_ExecutionEngine->RegisterJITEventListener(
            JITEventListener::createOProfileJITEventListener());
#endif // JL_USE_OPROFILE_JITEVENTS

    BOX_F(int8,int8);  UBOX_F(uint8,uint8);
    BOX_F(int16,int16); UBOX_F(uint16,uint16);
    BOX_F(int32,int32); UBOX_F(uint32,uint32);
    BOX_F(int64,int64); UBOX_F(uint64,uint64);
    BOX_F(float32,float32); BOX_F(float64,float64);
    BOX_F(char,char);
    UBOX_F(gensym,size);

    box8_func  = boxfunc_llvm(ft2arg(jl_pvalue_llvmt, jl_pvalue_llvmt, T_int8),
                              "jl_box8", (void*)&jl_box8, m);
    box16_func = boxfunc_llvm(ft2arg(jl_pvalue_llvmt, jl_pvalue_llvmt, T_int16),
                              "jl_box16", (void*)&jl_box16, m);
    box32_func = boxfunc_llvm(ft2arg(jl_pvalue_llvmt, jl_pvalue_llvmt, T_int32),
                              "jl_box32", (void*)&jl_box32, m);
    box64_func = boxfunc_llvm(ft2arg(jl_pvalue_llvmt, jl_pvalue_llvmt, T_int64),
                              "jl_box64", (void*)&jl_box64, m);
}

// for debugging from gdb
extern "C" void jl_dump_llvm_value(void *v)
{
    ((Value*)v)->dump();
}
extern "C" void jl_dump_llvm_type(void *v)
{
    ((Type*)v)->dump(); putchar('\n');
}<|MERGE_RESOLUTION|>--- conflicted
+++ resolved
@@ -755,9 +755,8 @@
     }
 }
 
-<<<<<<< HEAD
 JL_DEFINE_MUTEX_EXT(codegen)
-=======
+
 // Snooping on which functions are being compiled, and how long it takes
 JL_STREAM *dump_compiles_stream = NULL;
 uint64_t last_time = 0;
@@ -766,7 +765,6 @@
 {
     dump_compiles_stream = (JL_STREAM*)s;
 }
->>>>>>> e54c38d2
 
 // --- entry point ---
 //static int n_emit=0;
@@ -835,10 +833,8 @@
     }
     nested_compile = last_n_c;
     jl_gc_inhibit_finalizers(nested_compile);
+    JL_UNLOCK(codegen)
     JL_SIGATOMIC_END();
-<<<<<<< HEAD
-    JL_UNLOCK(codegen)
-=======
     if (dump_compiles_stream != NULL) {
         uint64_t this_time = jl_hrtime();
         jl_printf(dump_compiles_stream, "%llu\t\"", (unsigned long long)(this_time-last_time));
@@ -846,7 +842,6 @@
         jl_printf(dump_compiles_stream, "\"\n");
         last_time = this_time;
     }
->>>>>>> e54c38d2
     return f;
 }
 
@@ -4677,26 +4672,6 @@
     ctx.gensym_SAvalues.assign(n_gensyms, jl_cgval_t());
 
     // fetch env out of function object if we need it
-<<<<<<< HEAD
-    if (hasCapt)
-        ctx.envArg = emit_nthptr(fArg, offsetof(jl_function_t,env)/sizeof(jl_value_t*), tbaa_func);
-    // hoist loads of constant closed variables
-    for(i=0; i < captvinfoslen; i++) {
-        jl_sym_t *s = (jl_sym_t*)jl_cellref(jl_cellref(captvinfos,i),0);
-        assert(jl_is_symbol(s));
-        jl_varinfo_t &vi = ctx.vars[s];
-        if (!vi.isAssigned) {
-            vi.SAvalue = emit_var(s, vi.declType, &ctx, true);
-            if (store_unboxed_p(vi.declType))
-                vi.SAvalue = emit_unbox(julia_struct_to_llvm(vi.declType),
-                                        vi.SAvalue, vi.declType);
-            vi.hasGCRoot = false;
-            if (jl_is_array_type(vi.declType)) {
-                maybe_alloc_arrayvar(s, &ctx);
-                jl_arrayvar_t *av = arrayvar_for((jl_value_t*)s, &ctx);
-                if (av != NULL)
-                    assign_arrayvar(*av, vi.SAvalue);
-=======
     if (hasCapt) {
         Value *envArg = emit_nthptr(fArg, offsetof(jl_function_t,env)/sizeof(jl_value_t*), tbaa_const);
         for(i=0; i < captvinfoslen; i++) {
@@ -4709,7 +4684,6 @@
                 varinfo.memloc = builder.CreatePointerCast(
                         emit_nthptr_addr(envArg, i + offsetof(jl_svec_t,data) / sizeof(void*)),
                         jl_ppvalue_llvmt);
->>>>>>> e54c38d2
             }
         }
     }
@@ -6025,33 +5999,11 @@
             MAttrs);
     assert(jl_TargetMachine && "Failed to select target machine -"
                             " Is the LLVM backend for this CPU enabled?");
-<<<<<<< HEAD
-=======
-    jl_TargetMachine = targetMachine->getTarget().createTargetMachine(
-            TheTriple.getTriple(),
-            targetMachine->getTargetCPU(),
-            targetMachine->getTargetFeatureString(),
-            targetMachine->Options,
-#ifdef CODEGEN_TLS
-            Reloc::PIC_,
-            CodeModel::Small,
-#else
-            Reloc::Default,
-            CodeModel::JITDefault,
-#endif
-#ifdef DISABLE_OPT
-            CodeGenOpt::None
-#else
-            CodeGenOpt::Aggressive // -O3
-#endif
-            );
-    delete targetMachine;
-    assert(jl_TargetMachine);
 #if defined(USE_MCJIT) && !defined(_CPU_ARM_)
     // FastISel seems to be buggy for ARM. Ref #13321
     jl_TargetMachine->setFastISel(true);
 #endif
->>>>>>> e54c38d2
+
 #if defined(LLVM38)
     engine_module->setDataLayout(jl_TargetMachine->createDataLayout());
 #elif defined(LLVM36) && !defined(LLVM37)
